package zio.interop

import zio._
import zio.test.Assertion._
import zio.test._

import scala.scalajs.js.{Promise => JSPromise}

object JSSpec extends ZIOBaseSpec {
  def spec: Spec[Any, TestFailure[Throwable], TestSuccess] = suite("JSSpec")(
    suite("Task.fromPromiseJS must")(
<<<<<<< HEAD
      test("be lazy on the Promise parameter") {
        var evaluated = false
=======
      testM("be lazy on the Promise parameter") {
        var evaluated          = false
>>>>>>> 1222b352
        def p: JSPromise[Unit] = { evaluated = true; JSPromise.resolve[Unit](()) }
        assertM(Task.fromPromiseJS(p).when(false).as(evaluated))(isFalse)
      },
      test("catch exceptions thrown by lazy block") {
        val ex                              = new Exception("no promise for you!")
        lazy val noPromise: JSPromise[Unit] = throw ex
        assertM(Task.fromPromiseJS(noPromise).exit)(dies(equalTo(ex)))
      },
      test("return a Task that fails if Promise is rejected") {
        val ex                            = new Exception("no value for you!")
        lazy val noValue: JSPromise[Unit] = JSPromise.reject(ex)
        assertM(Task.fromPromiseJS(noValue).exit)(fails(equalTo(ex)))
      },
      test("return a Task that produces the value from the Promise") {
        lazy val someValue: JSPromise[Int] = JSPromise.resolve[Int](42)
        assertM(Task.fromPromiseJS(someValue))(equalTo(42))
      },
      test("handle null produced by the completed Promise") {
        lazy val someValue: JSPromise[String] = JSPromise.resolve[String](null)
        assertM(Task.fromPromiseJS(someValue).map(Option(_)))(isNone)
      }
    ),
    suite("ZIO.fromPromiseJS must")(
<<<<<<< HEAD
      test("be lazy on the Promise parameter") {
        var evaluated = false
=======
      testM("be lazy on the Promise parameter") {
        var evaluated          = false
>>>>>>> 1222b352
        def p: JSPromise[Unit] = { evaluated = true; JSPromise.resolve[Unit](()) }
        assertM(ZIO.fromPromiseJS(p).when(false).as(evaluated))(isFalse)
      },
      test("catch exceptions thrown by lazy block") {
        val ex                              = new Exception("no promise for you!")
        lazy val noPromise: JSPromise[Unit] = throw ex
        assertM(ZIO.fromPromiseJS(noPromise).exit)(dies(equalTo(ex)))
      },
      test("return a ZIO that fails if Promise is rejected") {
        val ex                            = new Exception("no value for you!")
        lazy val noValue: JSPromise[Unit] = JSPromise.reject(ex)
        assertM(ZIO.fromPromiseJS(noValue).exit)(fails(equalTo(ex)))
      },
      test("return a ZIO that produces the value from the Promise") {
        lazy val someValue: JSPromise[Int] = JSPromise.resolve[Int](42)
        assertM(ZIO.fromPromiseJS(someValue))(equalTo(42))
      },
      test("handle null produced by the completed Promise") {
        lazy val someValue: JSPromise[String] = JSPromise.resolve[String](null)
        assertM(ZIO.fromPromiseJS(someValue).map(Option(_)))(isNone)
      }
    ),
    suite("ZIO#toPromiseJS must")(
      test("produce a rejected Promise from a failed ZIO") {
        val ex                          = new Exception("Ouch")
        val failedZIO: Task[Unit]       = Task.fail(ex)
        val rejectedPromise: Task[Unit] = failedZIO.toPromiseJS.flatMap(p => ZIO.fromFuture(_ => p.toFuture))
        assertM(rejectedPromise.exit)(fails(equalTo(ex)))
      },
      test("produce a resolved Promise from a successful ZIO") {
        val zio                        = Task.succeed(42)
        val resolvedPromise: Task[Int] = zio.toPromiseJS.flatMap(p => ZIO.fromFuture(_ => p.toFuture))
        assertM(resolvedPromise)(equalTo(42))
      }
    )
  )
}<|MERGE_RESOLUTION|>--- conflicted
+++ resolved
@@ -9,13 +9,8 @@
 object JSSpec extends ZIOBaseSpec {
   def spec: Spec[Any, TestFailure[Throwable], TestSuccess] = suite("JSSpec")(
     suite("Task.fromPromiseJS must")(
-<<<<<<< HEAD
       test("be lazy on the Promise parameter") {
-        var evaluated = false
-=======
-      testM("be lazy on the Promise parameter") {
         var evaluated          = false
->>>>>>> 1222b352
         def p: JSPromise[Unit] = { evaluated = true; JSPromise.resolve[Unit](()) }
         assertM(Task.fromPromiseJS(p).when(false).as(evaluated))(isFalse)
       },
@@ -39,13 +34,8 @@
       }
     ),
     suite("ZIO.fromPromiseJS must")(
-<<<<<<< HEAD
       test("be lazy on the Promise parameter") {
-        var evaluated = false
-=======
-      testM("be lazy on the Promise parameter") {
         var evaluated          = false
->>>>>>> 1222b352
         def p: JSPromise[Unit] = { evaluated = true; JSPromise.resolve[Unit](()) }
         assertM(ZIO.fromPromiseJS(p).when(false).as(evaluated))(isFalse)
       },
