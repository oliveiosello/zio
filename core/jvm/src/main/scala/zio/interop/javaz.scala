/*
 * Copyright 2017-2021 John A. De Goes and the ZIO Contributors
 *
 * Licensed under the Apache License, Version 2.0 (the "License");
 * you may not use this file except in compliance with the License.
 * You may obtain a copy of the License at
 *
 *     http://www.apache.org/licenses/LICENSE-2.0
 *
 * Unless required by applicable law or agreed to in writing, software
 * distributed under the License is distributed on an "AS IS" BASIS,
 * WITHOUT WARRANTIES OR CONDITIONS OF ANY KIND, either express or implied.
 * See the License for the specific language governing permissions and
 * limitations under the License.
 */

package zio.interop

import _root_.java.nio.channels.CompletionHandler
import _root_.java.util.concurrent.{CompletableFuture, CompletionException, CompletionStage, Future}
import zio._
import zio.stacktracer.TracingImplicits.disableAutoTrace

import scala.concurrent.ExecutionException

private[zio] object javaz {

  def asyncWithCompletionHandler[T](op: CompletionHandler[T, Any] => Any)(implicit trace: ZTraceElement): Task[T] =
    Task.suspendSucceedWith[T] { (p, _) =>
      Task.async { k =>
        val handler = new CompletionHandler[T, Any] {
          def completed(result: T, u: Any): Unit = k(Task.succeedNow(result))

          def failed(t: Throwable, u: Any): Unit = t match {
            case e if !p.fatal(e) => k(Task.fail(e))
            case _                => k(Task.die(t))
          }
        }

        try {
          op(handler)
        } catch {
          case e if !p.fatal(e) => k(Task.fail(e))
        }
      }
    }

  @deprecated("use asyncWithCompletionHandler", "2.0.0")
  def effectAsyncWithCompletionHandler[T](op: CompletionHandler[T, Any] => Any)(implicit
    trace: ZTraceElement
  ): Task[T] =
    asyncWithCompletionHandler(op)

  private def catchFromGet(
    isFatal: Throwable => Boolean
  )(implicit trace: ZTraceElement): PartialFunction[Throwable, Task[Nothing]] = {
    case e: CompletionException =>
      Task.fail(e.getCause)
    case e: ExecutionException =>
      Task.fail(e.getCause)
    case _: InterruptedException =>
      Task.interrupt
    case e if !isFatal(e) =>
      Task.fail(e)
  }

  def unwrapDone[A](isFatal: Throwable => Boolean)(f: Future[A])(implicit trace: ZTraceElement): Task[A] =
    try {
      Task.succeedNow(f.get())
    } catch catchFromGet(isFatal)

  def fromCompletionStage[A](thunk: => CompletionStage[A])(implicit trace: ZTraceElement): Task[A] =
    Task.attempt(thunk).flatMap { cs =>
      Task.suspendSucceedWith { (p, _) =>
        val cf = cs.toCompletableFuture
        if (cf.isDone) {
          unwrapDone(p.fatal)(cf)
        } else {
          Task.async { cb =>
            cs.handle[Unit] { (v: A, t: Throwable) =>
              val io = Option(t).fold[Task[A]](Task.succeed(v)) { t =>
                catchFromGet(p.fatal).lift(t).getOrElse(Task.die(t))
              }
              cb(io)
            }
          }
        }
      }
    }

<<<<<<< HEAD
  /** WARNING: this uses the blocking Future#get, consider using `fromCompletionStage` */
  def fromFutureJava[A](thunk: => Future[A])(implicit trace: ZTraceElement): Task[A] =
    RIO.attempt(thunk).flatMap { future =>
      RIO.suspendSucceedWith { (p, _) =>
=======
  /**
   * WARNING: this uses the blocking Future#get, consider using
   * `fromCompletionStage`
   */
  def fromFutureJava[A](thunk: => Future[A]): RIO[Blocking, A] =
    RIO.effect(thunk).flatMap { future =>
      RIO.effectSuspendTotalWith { (p, _) =>
>>>>>>> 26bd9d6e
        if (future.isDone) {
          unwrapDone(p.fatal)(future)
        } else {
          ZIO.blocking(Task.suspend(unwrapDone(p.fatal)(future)))
        }
      }
    }

  /**
   * CompletableFuture#failedFuture(Throwable) available only since Java 9
   */
  object CompletableFuture_ {
    def failedFuture[A](e: Throwable): CompletableFuture[A] = {
      val f = new CompletableFuture[A]
      f.completeExceptionally(e)
      f
    }
  }
}<|MERGE_RESOLUTION|>--- conflicted
+++ resolved
@@ -88,20 +88,13 @@
       }
     }
 
-<<<<<<< HEAD
-  /** WARNING: this uses the blocking Future#get, consider using `fromCompletionStage` */
-  def fromFutureJava[A](thunk: => Future[A])(implicit trace: ZTraceElement): Task[A] =
-    RIO.attempt(thunk).flatMap { future =>
-      RIO.suspendSucceedWith { (p, _) =>
-=======
   /**
    * WARNING: this uses the blocking Future#get, consider using
    * `fromCompletionStage`
    */
-  def fromFutureJava[A](thunk: => Future[A]): RIO[Blocking, A] =
-    RIO.effect(thunk).flatMap { future =>
-      RIO.effectSuspendTotalWith { (p, _) =>
->>>>>>> 26bd9d6e
+  def fromFutureJava[A](thunk: => Future[A])(implicit trace: ZTraceElement): Task[A] =
+    RIO.attempt(thunk).flatMap { future =>
+      RIO.suspendSucceedWith { (p, _) =>
         if (future.isDone) {
           unwrapDone(p.fatal)(future)
         } else {
