--- conflicted
+++ resolved
@@ -57,45 +57,25 @@
   final def <*[R1 <: R, E1 >: E, A1](that: Managed[R1, E1, A1]): Managed[R1, E1, A] =
     flatMap(r => that.map(_ => r))
 
-<<<<<<< HEAD
-  final def seqWith[R1 <: R, E1 >: E, A1, A2](that: Managed[R1, E1, A1])(f: (A, A1) => A2): Managed[R1, E1, A2] =
+  final def zipWith[R1 <: R, E1 >: E, A1, A2](that: Managed[R1, E1, A1])(f: (A, A1) => A2): Managed[R1, E1, A2] =
     flatMap(r => that.map(r1 => f(r, r1)))
 
-  final def seq[R1 <: R, E1 >: E, A1](that: Managed[R1, E1, A1]): Managed[R1, E1, (A, A1)] =
-    seqWith(that)((_, _))
+  final def zip[R1 <: R, E1 >: E, A1](that: Managed[R1, E1, A1]): Managed[R1, E1, (A, A1)] =
+    zipWith(that)((_, _))
 
-  final def parWith[R1 <: R, E1 >: E, A1, A2](that: Managed[R1, E1, A1])(f0: (A, A1) => A2): Managed[R1, E1, A2] =
+  final def zipWithPar[R1 <: R, E1 >: E, A1, A2](that: Managed[R1, E1, A1])(f0: (A, A1) => A2): Managed[R1, E1, A2] =
     new Managed[R1, E1, A2] {
       type A0 = A2
-=======
-  final def zipWith[E1 >: E, R1, R2](that: Managed[E1, R1])(f: (R, R1) => R2): Managed[E1, R2] =
-    flatMap(r => that.map(r1 => f(r, r1)))
-
-  final def zip[E1 >: E, R1](that: Managed[E1, R1]): Managed[E1, (R, R1)] =
-    zipWith(that)((_, _))
-
-  final def zipWithPar[E1 >: E, R1, R2](that: Managed[E1, R1])(f0: (R, R1) => R2): Managed[E1, R2] =
-    new Managed[E1, R2] {
-      type R0 = R2
->>>>>>> 2d83ca95
 
       protected def acquire: ZIO[R1, E1, A2] = IO.never
 
       protected def release: A2 => UIO[Unit] = _ => IO.unit
 
-<<<<<<< HEAD
       def use[R2 <: R1, E2 >: E1, A](f: A2 => ZIO[R2, E2, A]): ZIO[R2, E2, A] = {
-        val acquireBoth = self.acquire.par(that.acquire)
+        val acquireBoth = self.acquire.zipPar(that.acquire)
 
         def releaseBoth(pair: (self.A0, that.A0)): UIO[Unit] =
-          self.release(pair._1).par(that.release(pair._2)) *> IO.unit
-=======
-      def use[E2 >: E1, A](f: R2 => IO[E2, A]): IO[E2, A] = {
-        val acquireBoth = self.acquire.zipPar(that.acquire)
-
-        def releaseBoth(pair: (self.R0, that.R0)): IO[Nothing, Unit] =
           self.release(pair._1).zipPar(that.release(pair._2)) *> IO.unit
->>>>>>> 2d83ca95
 
         acquireBoth.bracket[R2, E2, A](releaseBoth) {
           case (r, r1) => f(f0(r, r1))
@@ -103,13 +83,8 @@
       }
     }
 
-<<<<<<< HEAD
-  final def par[R1 <: R, E1 >: E, A1](that: Managed[R1, E1, A1]): Managed[R1, E1, (A, A1)] =
-    parWith(that)((_, _))
-=======
-  final def zipPar[E1 >: E, R1](that: Managed[E1, R1]): Managed[E1, (R, R1)] =
+  final def zipPar[R1 <: R, E1 >: E, A1](that: Managed[R1, E1, A1]): Managed[R1, E1, (A, A1)] =
     zipWithPar(that)((_, _))
->>>>>>> 2d83ca95
 }
 
 object Managed {
@@ -163,19 +138,11 @@
   /**
    * Lifts a strict, pure value into a Managed.
    */
-<<<<<<< HEAD
-  final def now[A](r: A): Managed[Any, Nothing, A] =
+  final def succeed[A](r: A): Managed[Any, Nothing, A] =
     new Managed[Any, Nothing, A] {
       type A0 = A
 
-      protected def acquire: UIO[A] = IO.now(r)
-=======
-  final def succeed[R](r: R): Managed[Nothing, R] =
-    new Managed[Nothing, R] {
-      type R0 = R
-
-      protected def acquire: IO[Nothing, R] = IO.succeed(r)
->>>>>>> 2d83ca95
+      protected def acquire: UIO[A] = IO.succeed(r)
 
       protected def release: A => UIO[_] = _ => IO.unit
 
@@ -185,34 +152,20 @@
   /**
    * Lifts a by-name, pure value into a Managed.
    */
-<<<<<<< HEAD
-  final def point[A](r: => A): Managed[Any, Nothing, A] =
+  final def succeedLazy[A](r: => A): Managed[Any, Nothing, A] =
     new Managed[Any, Nothing, A] {
       type A0 = A
 
-      protected def acquire: UIO[A] = IO.point(r)
-=======
-  final def succeedLazy[R](r: => R): Managed[Nothing, R] =
-    new Managed[Nothing, R] {
-      type R0 = R
-
-      protected def acquire: IO[Nothing, R] = IO.succeedLazy(r)
->>>>>>> 2d83ca95
+      protected def acquire: UIO[A] = IO.succeedLazy(r)
 
       protected def release: A => UIO[_] = _ => IO.unit
 
       def use[R <: Any, E >: Nothing, A1](f: A => ZIO[R, E, A1]): ZIO[R, E, A1] = f(r)
     }
 
-<<<<<<< HEAD
   final def traverse[R, E, A, A1](as: Iterable[A])(f: A => Managed[R, E, A1]): Managed[R, E, List[A1]] =
-    as.foldRight[Managed[R, E, List[A1]]](now(Nil)) { (a, m) =>
-      f(a).seqWith(m)(_ :: _)
-=======
-  final def traverse[E, R, A](as: Iterable[A])(f: A => Managed[E, R]): Managed[E, List[R]] =
-    as.foldRight[Managed[E, List[R]]](succeed(Nil)) { (a, m) =>
+    as.foldRight[Managed[R, E, List[A1]]](succeed(Nil)) { (a, m) =>
       f(a).zipWith(m)(_ :: _)
->>>>>>> 2d83ca95
     }
 
   final def sequence[R, E, A](ms: Iterable[Managed[R, E, A]]): Managed[R, E, List[A]] =
