--- conflicted
+++ resolved
@@ -33,14 +33,15 @@
     ZIO.absolve(v)
 
   /**
-<<<<<<< HEAD
-   * @see See acquireReleaseWith [[zio.ZIO]]
+   * @see
+   *   See acquireReleaseWith [[zio.ZIO]]
    */
   def acquireReleaseWith[E, A](acquire: => IO[E, A]): ZIO.Acquire[Any, E, A] =
     ZIO.acquireReleaseWith(acquire)
 
   /**
-   * @see See acquireReleaseWith [[zio.ZIO]]
+   * @see
+   *   See acquireReleaseWith [[zio.ZIO]]
    */
   def acquireReleaseWith[E, A, B](acquire: => IO[E, A], release: A => UIO[Any], use: A => IO[E, B])(implicit
     trace: ZTraceElement
@@ -48,13 +49,15 @@
     ZIO.acquireReleaseWith(acquire, release, use)
 
   /**
-   * @see See acquireReleaseExitWith [[zio.ZIO]]
+   * @see
+   *   See acquireReleaseExitWith [[zio.ZIO]]
    */
   def acquireReleaseExitWith[E, A](acquire: => IO[E, A]): ZIO.AcquireExit[Any, E, A] =
     ZIO.acquireReleaseExitWith(acquire)
 
   /**
-   * @see See acquireReleaseExitWith [[zio.ZIO]]
+   * @see
+   *   See acquireReleaseExitWith [[zio.ZIO]]
    */
   def acquireReleaseExitWith[E, A, B](
     acquire: => IO[E, A],
@@ -64,11 +67,8 @@
     ZIO.acquireReleaseExitWith(acquire, release, use)
 
   /**
-   * @see See [[zio.ZIO.allowInterrupt]]
-=======
    * @see
    *   See [[zio.ZIO.allowInterrupt]]
->>>>>>> 26bd9d6e
    */
   def allowInterrupt(implicit trace: ZTraceElement): UIO[Unit] =
     ZIO.allowInterrupt
@@ -80,7 +80,8 @@
   def apply[A](a: => A)(implicit trace: ZTraceElement): Task[A] = ZIO.apply(a)
 
   /**
-   * @see See [[zio.ZIO.async]]
+   * @see
+   *   See [[zio.ZIO.async]]
    */
   def async[E, A](register: (IO[E, A] => Unit) => Any, blockingOn: => FiberId = FiberId.None)(implicit
     trace: ZTraceElement
@@ -88,7 +89,8 @@
     ZIO.async(register, blockingOn)
 
   /**
-   * @see See [[zio.ZIO.asyncInterrupt]]
+   * @see
+   *   See [[zio.ZIO.asyncInterrupt]]
    */
   def asyncInterrupt[E, A](
     register: (IO[E, A] => Unit) => Either[Canceler[Any], IO[E, A]],
@@ -97,13 +99,15 @@
     ZIO.asyncInterrupt(register, blockingOn)
 
   /**
-   * @see See [[zio.ZIO.asyncZIO]]
+   * @see
+   *   See [[zio.ZIO.asyncZIO]]
    */
   def asyncZIO[E, A](register: (IO[E, A] => Unit) => IO[E, Any])(implicit trace: ZTraceElement): IO[E, A] =
     ZIO.asyncZIO(register)
 
   /**
-   * @see See [[zio.ZIO.asyncMaybe]]
+   * @see
+   *   See [[zio.ZIO.asyncMaybe]]
    */
   def asyncMaybe[E, A](
     register: (IO[E, A] => Unit) => Option[IO[E, A]],
@@ -112,43 +116,50 @@
     ZIO.asyncMaybe(register, blockingOn)
 
   /**
-   * @see See [[zio.ZIO.attempt]]
+   * @see
+   *   See [[zio.ZIO.attempt]]
    */
   def attempt[A](effect: => A)(implicit trace: ZTraceElement): Task[A] =
     ZIO.attempt(effect)
 
   /**
-   * @see See [[zio.ZIO.attemptBlocking]]
+   * @see
+   *   See [[zio.ZIO.attemptBlocking]]
    */
   def attemptBlocking[A](effect: => A)(implicit trace: ZTraceElement): Task[A] =
     ZIO.attemptBlocking(effect)
 
   /**
-   * @see See [[zio.ZIO.attemptBlockingCancelable]]
+   * @see
+   *   See [[zio.ZIO.attemptBlockingCancelable]]
    */
   def attemptBlockingCancelable[A](effect: => A)(cancel: => UIO[Any])(implicit trace: ZTraceElement): Task[A] =
     ZIO.attemptBlockingCancelable(effect)(cancel)
 
   /**
-   * @see See [[zio.ZIO.attemptBlockingIO]]
+   * @see
+   *   See [[zio.ZIO.attemptBlockingIO]]
    */
   def attemptBlockingIO[A](effect: => A)(implicit trace: ZTraceElement): IO[IOException, A] =
     ZIO.attemptBlockingIO(effect)
 
   /**
-   * @see See [[zio.ZIO.attemptBlockingInterrupt]]
+   * @see
+   *   See [[zio.ZIO.attemptBlockingInterrupt]]
    */
   def attemptBlockingInterrupt[A](effect: => A)(implicit trace: ZTraceElement): Task[A] =
     ZIO.attemptBlockingInterrupt(effect)
 
   /**
-   * @see See [[zio.ZIO.blocking]]
+   * @see
+   *   See [[zio.ZIO.blocking]]
    */
   def blocking[E, A](zio: => IO[E, A])(implicit trace: ZTraceElement): IO[E, A] =
     ZIO.blocking(zio)
 
   /**
-   * @see See [[zio.ZIO.blockingExecutor]]
+   * @see
+   *   See [[zio.ZIO.blockingExecutor]]
    */
   def blockingExecutor(implicit trace: ZTraceElement): UIO[Executor] =
     ZIO.blockingExecutor
@@ -199,19 +210,9 @@
     ZIO.checkInterruptible(f)
 
   /**
-<<<<<<< HEAD
-   * @see See [[[zio.ZIO.collect[R,E,A,B,Collection[+Element]<:Iterable[Element]]*]]]
-=======
-   * @see
-   *   See [[zio.ZIO.checkTraced]]
-   */
-  def checkTraced[E, A](f: TracingStatus => IO[E, A]): IO[E, A] =
-    ZIO.checkTraced(f)
-
-  /**
-   * @see
-   *   See [[zio.ZIO.collect]]
->>>>>>> 26bd9d6e
+   * @see
+   *   See
+   *   [[[zio.ZIO.collect[R,E,A,B,Collection[+Element]<:Iterable[Element]]*]]]
    */
   def collect[E, A, B, Collection[+Element] <: Iterable[Element]](
     in: Collection[A]
@@ -221,8 +222,8 @@
     ZIO.collect(in)(f)
 
   /**
-<<<<<<< HEAD
-   * @see See [[[zio.ZIO.collect[R,E,Key,Key2,Value,Value2](map:Map*]]]
+   * @see
+   *   See [[[zio.ZIO.collect[R,E,Key,Key2,Value,Value2](map:Map*]]]
    */
   def collect[E, Key, Key2, Value, Value2](
     map: Map[Key, Value]
@@ -230,12 +231,9 @@
     ZIO.collect(map)(f)
 
   /**
-   * @see See [[[zio.ZIO.collectAll[R,E,A,Collection[+Element]<:Iterable[Element]]*]]]
-=======
    * @see
    *   See
    *   [[[zio.ZIO.collectAll[R,E,A,Collection[+Element]<:Iterable[Element]]*]]]
->>>>>>> 26bd9d6e
    */
   def collectAll[E, A, Collection[+Element] <: Iterable[Element]](
     in: Collection[IO[E, A]]
@@ -264,31 +262,24 @@
     ZIO.collectAll(in)
 
   /**
-<<<<<<< HEAD
-   * @see See [[zio.ZIO.collectAll_]]
-=======
-   * @see
-   *   See [[[zio.ZIO.collectAll_[R,E,A](in:Iterable*]]]
->>>>>>> 26bd9d6e
+   * @see
+   *   See [[zio.ZIO.collectAll_]]
    */
   @deprecated("use collectAllDiscard", "2.0.0")
   def collectAll_[E, A](in: => Iterable[IO[E, A]])(implicit trace: ZTraceElement): IO[E, Unit] =
     ZIO.collectAll_(in)
 
   /**
-<<<<<<< HEAD
-   * @see See [[zio.ZIO.collectAllDiscard]]
+   * @see
+   *   See [[zio.ZIO.collectAllDiscard]]
    */
   def collectAllDiscard[E, A](in: => Iterable[IO[E, A]])(implicit trace: ZTraceElement): IO[E, Unit] =
     ZIO.collectAllDiscard(in)
 
   /**
-   * @see See [[[zio.ZIO.collectAllPar[R,E,A,Collection[+Element]<:Iterable[Element]]*]]]
-=======
    * @see
    *   See
    *   [[[zio.ZIO.collectAllPar[R,E,A,Collection[+Element]<:Iterable[Element]]*]]]
->>>>>>> 26bd9d6e
    */
   def collectAllPar[E, A, Collection[+Element] <: Iterable[Element]](
     as: Collection[IO[E, A]]
@@ -317,30 +308,23 @@
     ZIO.collectAllPar(as)
 
   /**
-<<<<<<< HEAD
-   * @see See [[zio.ZIO.collectAllPar_]]
-=======
-   * @see
-   *   See [[[zio.ZIO.collectAllPar_[R,E,A](as:Iterable*]]]
->>>>>>> 26bd9d6e
+   * @see
+   *   See [[zio.ZIO.collectAllPar_]]
    */
   @deprecated("use collectAllParDiscard", "2.0.0")
   def collectAllPar_[E, A](in: => Iterable[IO[E, A]])(implicit trace: ZTraceElement): IO[E, Unit] =
     ZIO.collectAllPar_(in)
 
   /**
-<<<<<<< HEAD
-   * @see See [[zio.ZIO.collectAllParDiscard]]
+   * @see
+   *   See [[zio.ZIO.collectAllParDiscard]]
    */
   def collectAllParDiscard[E, A](in: => Iterable[IO[E, A]])(implicit trace: ZTraceElement): IO[E, Unit] =
     ZIO.collectAllParDiscard(in)
 
   /**
-   * @see See [[zio.ZIO.collectAllParN]]
-=======
    * @see
    *   See [[zio.ZIO.collectAllParN]]
->>>>>>> 26bd9d6e
    */
   @deprecated("use collectAllPar", "2.0.0")
   def collectAllParN[E, A, Collection[+Element] <: Iterable[Element]](
@@ -359,19 +343,16 @@
     ZIO.collectAllParN_(n)(as)
 
   /**
-<<<<<<< HEAD
-   * @see See [[zio.ZIO.collectAllParNDiscard]]
+   * @see
+   *   See [[zio.ZIO.collectAllParNDiscard]]
    */
   @deprecated("use collectAllParDiscard", "2.0.0")
   def collectAllParNDiscard[E, A](n: => Int)(as: => Iterable[IO[E, A]])(implicit trace: ZTraceElement): IO[E, Unit] =
     ZIO.collectAllParNDiscard(n)(as)
 
   /**
-   * @see See [[zio.ZIO.collectAllSuccesses]]
-=======
    * @see
    *   See [[zio.ZIO.collectAllSuccesses]]
->>>>>>> 26bd9d6e
    */
   def collectAllSuccesses[E, A, Collection[+Element] <: Iterable[Element]](
     in: Collection[IO[E, A]]
@@ -443,12 +424,9 @@
     ZIO.collectFirst(as)(f)
 
   /**
-<<<<<<< HEAD
-   * @see See [[[zio.ZIO.collectPar[R,E,A,B,Collection[+Element]<:Iterable[Element]]*]]]
-=======
-   * @see
-   *   See [[zio.ZIO.collectPar]]
->>>>>>> 26bd9d6e
+   * @see
+   *   See
+   *   [[[zio.ZIO.collectPar[R,E,A,B,Collection[+Element]<:Iterable[Element]]*]]]
    */
   def collectPar[E, A, B, Collection[+Element] <: Iterable[Element]](
     in: Collection[A]
@@ -458,8 +436,8 @@
     ZIO.collectPar(in)(f)
 
   /**
-<<<<<<< HEAD
-   * @see See [[[zio.ZIO.collectPar[R,E,Key,Key2,Value,Value2](map:Map*]]]
+   * @see
+   *   See [[[zio.ZIO.collectPar[R,E,Key,Key2,Value,Value2](map:Map*]]]
    */
   def collectPar[E, Key, Key2, Value, Value2](
     map: Map[Key, Value]
@@ -467,11 +445,8 @@
     ZIO.collectPar(map)(f)
 
   /**
-   * @see See [[zio.ZIO.collectParN]]
-=======
    * @see
    *   See [[zio.ZIO.collectParN]]
->>>>>>> 26bd9d6e
    */
   @deprecated("use collectPar", "2.0.0")
   def collectParN[E, A, B, Collection[+Element] <: Iterable[Element]](n: => Int)(
@@ -578,40 +553,40 @@
     ZIO.effectAsyncMaybe(register, blockingOn)
 
   /**
-<<<<<<< HEAD
-   * @see See [[zio.ZIO.effectBlocking]]
+   * @see
+   *   See [[zio.ZIO.effectBlocking]]
    */
   @deprecated("use attemptBlocking", "2.0.0")
   def effectBlocking[A](effect: => A)(implicit trace: ZTraceElement): Task[A] =
     ZIO.effectBlocking(effect)
 
   /**
-   * @see See [[zio.ZIO.effectBlockingCancelable]]
+   * @see
+   *   See [[zio.ZIO.effectBlockingCancelable]]
    */
   @deprecated("use attemptBlockingCancelable", "2.0.0")
   def effectBlockingCancelable[A](effect: => A)(cancel: => UIO[Any])(implicit trace: ZTraceElement): Task[A] =
     ZIO.effectBlockingCancelable(effect)(cancel)
 
   /**
-   * @see See [[zio.ZIO.effectBlockingIO]]
+   * @see
+   *   See [[zio.ZIO.effectBlockingIO]]
    */
   @deprecated("use attemptBlockingIO", "2.0.0")
   def effectBlockingIO[A](effect: => A)(implicit trace: ZTraceElement): IO[IOException, A] =
     ZIO.effectBlockingIO(effect)
 
   /**
-   * @see See [[zio.ZIO.effectBlockingInterrupt]]
+   * @see
+   *   See [[zio.ZIO.effectBlockingInterrupt]]
    */
   @deprecated("use attemptBlockingInterrupt", "2.0.0")
   def effectBlockingInterrupt[A](effect: => A)(implicit trace: ZTraceElement): Task[A] =
     ZIO.effectBlockingInterrupt(effect)
 
   /**
-   * @see [[zio.ZIO.effectSuspend]]
-=======
    * @see
    *   [[zio.ZIO.effectSuspend]]
->>>>>>> 26bd9d6e
    */
   @deprecated("use suspend", "2.0.0")
   def effectSuspend[A](io: => IO[Throwable, A])(implicit trace: ZTraceElement): IO[Throwable, A] =
@@ -673,7 +648,8 @@
     ZIO.fail(error)
 
   /**
-   * @see See [[zio.ZIO.failCause]]
+   * @see
+   *   See [[zio.ZIO.failCause]]
    */
   def failCause[E](cause: => Cause[E])(implicit trace: ZTraceElement): IO[E, Nothing] =
     ZIO.failCause(cause)
@@ -915,48 +891,38 @@
     ZIO.foreachParN(n)(as)(fn)
 
   /**
-<<<<<<< HEAD
-   * @see See [[zio.ZIO.foreach_]]
-=======
-   * @see
-   *   See [[[zio.ZIO.foreach_[R,E,A](as:Iterable*]]]
->>>>>>> 26bd9d6e
+   * @see
+   *   See [[zio.ZIO.foreach_]]
    */
   @deprecated("use foreachDiscard", "2.0.0")
   def foreach_[E, A](as: => Iterable[A])(f: A => IO[E, Any])(implicit trace: ZTraceElement): IO[E, Unit] =
     ZIO.foreach_(as)(f)
 
   /**
-<<<<<<< HEAD
-   * @see See [[zio.ZIO.foreachDiscard]]
-=======
-   * @see
-   *   See [[[zio.ZIO.foreachPar_[R,E,A](as:Iterable*]]]
->>>>>>> 26bd9d6e
+   * @see
+   *   See [[zio.ZIO.foreachDiscard]]
    */
   def foreachDiscard[E, A](as: => Iterable[A])(f: A => IO[E, Any])(implicit trace: ZTraceElement): IO[E, Unit] =
     ZIO.foreachDiscard(as)(f)
 
   /**
-   * @see See [[zio.ZIO.foreachPar_]]
+   * @see
+   *   See [[zio.ZIO.foreachPar_]]
    */
   @deprecated("use foreachParDiscard", "2.0.0")
   def foreachPar_[E, A, B](as: => Iterable[A])(f: A => IO[E, Any])(implicit trace: ZTraceElement): IO[E, Unit] =
     ZIO.foreachPar_(as)(f)
 
   /**
-<<<<<<< HEAD
-   * @see See [[zio.ZIO.foreachParDiscard]]
+   * @see
+   *   See [[zio.ZIO.foreachParDiscard]]
    */
   def foreachParDiscard[E, A, B](as: => Iterable[A])(f: A => IO[E, Any])(implicit trace: ZTraceElement): IO[E, Unit] =
     ZIO.foreachParDiscard(as)(f)
 
   /**
-   * @see See [[zio.ZIO.foreachParN_]]
-=======
    * @see
    *   See [[zio.ZIO.foreachParN_]]
->>>>>>> 26bd9d6e
    */
   @deprecated("use foreachParDiscard", "2.0.0")
   def foreachParN_[E, A, B](n: => Int)(as: => Iterable[A])(f: A => IO[E, Any])(implicit
@@ -965,8 +931,8 @@
     ZIO.foreachParN_(n)(as)(f)
 
   /**
-<<<<<<< HEAD
-   * @see See [[zio.ZIO.foreachParNDiscard]]
+   * @see
+   *   See [[zio.ZIO.foreachParNDiscard]]
    */
   @deprecated("use foreachParDiscard", "2.0.0")
   def foreachParNDiscard[E, A, B](n: => Int)(as: => Iterable[A])(f: A => IO[E, Any])(implicit
@@ -975,11 +941,8 @@
     ZIO.foreachParNDiscard(n)(as)(f)
 
   /**
-   * @see See [[zio.ZIO.forkAll]]
-=======
    * @see
    *   See [[zio.ZIO.forkAll]]
->>>>>>> 26bd9d6e
    */
   def forkAll[E, A, Collection[+Element] <: Iterable[Element]](
     as: Collection[IO[E, A]]
@@ -998,23 +961,14 @@
     ZIO.forkAll_(as)
 
   /**
-<<<<<<< HEAD
-   * @see See [[zio.ZIO.forkAllDiscard]]
-=======
-   * @see
-   *   See [[zio.ZIO.fromEither]]
->>>>>>> 26bd9d6e
+   * @see
+   *   See [[zio.ZIO.forkAllDiscard]]
    */
   def forkAllDiscard[E, A](as: => Iterable[IO[E, A]])(implicit trace: ZTraceElement): UIO[Unit] =
     ZIO.forkAllDiscard(as)
 
   /**
-<<<<<<< HEAD
    * Constructs a `IO` value of the appropriate type for the specified input.
-=======
-   * @see
-   *   See [[zio.ZIO.fromFiber]]
->>>>>>> 26bd9d6e
    */
   def from[Input](input: => Input)(implicit
     constructor: ZIO.ZIOConstructor[Any, Any, Input],
@@ -1023,46 +977,30 @@
     constructor.make(input)
 
   /**
-<<<<<<< HEAD
-   * @see See [[zio.ZIO.fromEither]]
-=======
-   * @see
-   *   See [[zio.ZIO.fromFiberM]]
->>>>>>> 26bd9d6e
+   * @see
+   *   See [[zio.ZIO.fromEither]]
    */
   def fromEither[E, A](v: => Either[E, A])(implicit trace: ZTraceElement): IO[E, A] =
     ZIO.fromEither(v)
 
   /**
-<<<<<<< HEAD
-   * @see See [[zio.ZIO.fromFiber]]
-=======
-   * @see
-   *   [[zio.ZIO.fromFunction]]
->>>>>>> 26bd9d6e
+   * @see
+   *   See [[zio.ZIO.fromFiber]]
    */
   def fromFiber[E, A](fiber: => Fiber[E, A])(implicit trace: ZTraceElement): IO[E, A] =
     ZIO.fromFiber(fiber)
 
   /**
-<<<<<<< HEAD
-   * @see See [[zio.ZIO.fromFiberM]]
-=======
-   * @see
-   *   [[zio.ZIO.fromFunctionFuture]]
->>>>>>> 26bd9d6e
+   * @see
+   *   See [[zio.ZIO.fromFiberM]]
    */
   @deprecated("use fromFiberZIO", "2.0.0")
   def fromFiberM[E, A](fiber: => IO[E, Fiber[E, A]])(implicit trace: ZTraceElement): IO[E, A] =
     ZIO.fromFiberM(fiber)
 
   /**
-<<<<<<< HEAD
-   * @see See [[zio.ZIO.fromFiberZIO]]
-=======
-   * @see
-   *   [[zio.ZIO.fromFunctionM]]
->>>>>>> 26bd9d6e
+   * @see
+   *   See [[zio.ZIO.fromFiberZIO]]
    */
   def fromFiberZIO[E, A](fiber: => IO[E, Fiber[E, A]])(implicit trace: ZTraceElement): IO[E, A] =
     ZIO.fromFiberZIO(fiber)
@@ -1113,31 +1051,16 @@
     ZIO.halt(cause)
 
   /**
-<<<<<<< HEAD
-   * @see [[zio.ZIO.ifM]]
-=======
-   * @see
-   *   See [[zio.ZIO.haltWith]]
-   */
-  def haltWith[E](function: (() => ZTrace) => Cause[E]): IO[E, Nothing] =
-    ZIO.haltWith(function)
-
-  /**
-   * @see
-   *   [[zio.ZIO.identity]]
->>>>>>> 26bd9d6e
+   * @see
+   *   [[zio.ZIO.ifM]]
    */
   @deprecated("use ifZIO", "2.0.0")
   def ifM[E](b: => IO[E, Boolean]): ZIO.IfZIO[Any, E] =
     ZIO.ifM(b)
 
   /**
-<<<<<<< HEAD
-   * @see [[zio.ZIO.ifZIO]]
-=======
-   * @see
-   *   [[zio.ZIO.ifM]]
->>>>>>> 26bd9d6e
+   * @see
+   *   [[zio.ZIO.ifZIO]]
    */
   def ifZIO[E](b: => IO[E, Boolean]): ZIO.IfZIO[Any, E] =
     ZIO.ifZIO(b)
@@ -1212,8 +1135,8 @@
     ZIO.loop_(initial)(cont, inc)(body)
 
   /**
-<<<<<<< HEAD
-   *  @see See [[zio.ZIO.loopDiscard]]
+   * @see
+   *   See [[zio.ZIO.loopDiscard]]
    */
   def loopDiscard[E, S](initial: => S)(cont: S => Boolean, inc: S => S)(body: S => IO[E, Any])(implicit
     trace: ZTraceElement
@@ -1221,11 +1144,8 @@
     ZIO.loopDiscard(initial)(cont, inc)(body)
 
   /**
-   *  @see [[zio.ZIO.mapN[R,E,A,B,C]*]]
-=======
    * @see
    *   [[zio.ZIO.mapN[R,E,A,B,C]*]]
->>>>>>> 26bd9d6e
    */
   @deprecated("use zip", "2.0.0")
   def mapN[E, A, B, C](io1: => IO[E, A], io2: => IO[E, B])(f: (A, B) => C)(implicit trace: ZTraceElement): IO[E, C] =
@@ -1340,18 +1260,15 @@
     ZIO.not(effect)
 
   /**
-<<<<<<< HEAD
-   * @see See [[zio.ZIO.onExecutor]]
+   * @see
+   *   See [[zio.ZIO.onExecutor]]
    */
   def onExecutor[E, A](executor: => Executor)(io: IO[E, A])(implicit trace: ZTraceElement): IO[E, A] =
     ZIO.onExecutor(executor)(io)
 
   /**
-   * @see See [[zio.ZIO.partition]]
-=======
    * @see
    *   See [[zio.ZIO.partition]]
->>>>>>> 26bd9d6e
    */
   def partition[E, A, B](in: => Iterable[A])(f: A => IO[E, B])(implicit
     ev: CanFail[E],
@@ -1429,24 +1346,22 @@
     ZIO.replicateM_(n)(effect)
 
   /**
-<<<<<<< HEAD
-   * @see See [[zio.ZIO.replicateZIO]]
+   * @see
+   *   See [[zio.ZIO.replicateZIO]]
    */
   def replicateZIO[E, A](n: => Int)(effect: => IO[E, A])(implicit trace: ZTraceElement): IO[E, Iterable[A]] =
     ZIO.replicateZIO(n)(effect)
 
   /**
-   * @see See [[zio.ZIO.replicateZIODiscard]]
+   * @see
+   *   See [[zio.ZIO.replicateZIODiscard]]
    */
   def replicateZIODiscard[E, A](n: => Int)(effect: => IO[E, A])(implicit trace: ZTraceElement): IO[E, Unit] =
     ZIO.replicateZIODiscard(n)(effect)
 
   /**
-   * @see See [[zio.ZIO.require]]
-=======
    * @see
    *   See [[zio.ZIO.require]]
->>>>>>> 26bd9d6e
    */
   @deprecated("use someOrFail", "2.0.0")
   def require[E, A](error: => E)(implicit trace: ZTraceElement): IO[E, Option[A]] => IO[E, A] =
@@ -1476,7 +1391,8 @@
     ZIO.runtime
 
   /**
-   * @see See [[zio.ZIO.runtimeConfig]]
+   * @see
+   *   See [[zio.ZIO.runtimeConfig]]
    */
   def runtimeConfig(implicit trace: ZTraceElement): UIO[RuntimeConfig] =
     ZIO.runtimeConfig
@@ -1496,47 +1412,43 @@
     ZIO.succeed(a)
 
   /**
-<<<<<<< HEAD
-   * @see See [[zio.ZIO.succeedBlocking]]
+   * @see
+   *   See [[zio.ZIO.succeedBlocking]]
    */
   def succeedBlocking[A](a: => A)(implicit trace: ZTraceElement): UIO[A] =
     ZIO.succeedBlocking(a)
 
   /**
-   * @see [[zio.ZIO.suspend]]
+   * @see
+   *   [[zio.ZIO.suspend]]
    */
   def suspend[A](io: => IO[Throwable, A])(implicit trace: ZTraceElement): IO[Throwable, A] =
     ZIO.suspend(io)
 
   /**
-   * @see [[zio.ZIO.suspendWith]]
+   * @see
+   *   [[zio.ZIO.suspendWith]]
    */
   def suspendWith[A](f: (RuntimeConfig, FiberId) => IO[Throwable, A])(implicit trace: ZTraceElement): IO[Throwable, A] =
     ZIO.suspendWith(f)
 
   /**
-   * @see See [[zio.ZIO.suspendSucceed]]
+   * @see
+   *   See [[zio.ZIO.suspendSucceed]]
    */
   def suspendSucceed[E, A](io: => IO[E, A])(implicit trace: ZTraceElement): IO[E, A] =
     ZIO.suspendSucceed(io)
 
   /**
-   * @see See [[zio.ZIO.suspendSucceedWith]]
-=======
-   * @see
-   *   See [[zio.ZIO.trace]]
->>>>>>> 26bd9d6e
+   * @see
+   *   See [[zio.ZIO.suspendSucceedWith]]
    */
   def suspendSucceedWith[E, A](f: (RuntimeConfig, FiberId) => IO[E, A])(implicit trace: ZTraceElement): IO[E, A] =
     ZIO.suspendSucceedWith(f)
 
   /**
-<<<<<<< HEAD
-   * @see See [[zio.ZIO.trace]]
-=======
-   * @see
-   *   See [[zio.ZIO.traced]]
->>>>>>> 26bd9d6e
+   * @see
+   *   See [[zio.ZIO.trace]]
    */
   def trace(implicit trace: ZTraceElement): UIO[ZTrace] =
     ZIO.trace
@@ -1578,23 +1490,15 @@
     ZIO.unlessM(b)
 
   /**
-<<<<<<< HEAD
-   * @see See [[zio.ZIO.unlessZIO]]
-=======
-   * @see
-   *   See [[zio.ZIO.unsandbox]]
->>>>>>> 26bd9d6e
+   * @see
+   *   See [[zio.ZIO.unlessZIO]]
    */
   def unlessZIO[E](b: => IO[E, Boolean]): ZIO.UnlessZIO[Any, E] =
     ZIO.unlessZIO(b)
 
   /**
-<<<<<<< HEAD
-   * @see See [[zio.ZIO.unsandbox]]
-=======
-   * @see
-   *   See [[zio.ZIO.untraced]]
->>>>>>> 26bd9d6e
+   * @see
+   *   See [[zio.ZIO.unsandbox]]
    */
   def unsandbox[E, A](v: => IO[Cause[E], A])(implicit trace: ZTraceElement): IO[E, A] =
     ZIO.unsandbox(v)
@@ -1633,8 +1537,8 @@
     ZIO.validate_(in)(f)
 
   /**
-<<<<<<< HEAD
-   * @see See [[zio.ZIO.validateDiscard]]
+   * @see
+   *   See [[zio.ZIO.validateDiscard]]
    */
   def validateDiscard[E, A](in: => Iterable[A])(
     f: A => IO[E, Any]
@@ -1642,12 +1546,9 @@
     ZIO.validateDiscard(in)(f)
 
   /**
-   * @see See [[[zio.ZIO.validatePar[R,E,A,B,Collection[+Element]<:Iterable[Element]]*]]]
-=======
    * @see
    *   See
    *   [[[zio.ZIO.validatePar[R,E,A,B,Collection[+Element]<:Iterable[Element]]*]]]
->>>>>>> 26bd9d6e
    */
   def validatePar[E, A, B, Collection[+Element] <: Iterable[Element]](in: Collection[A])(
     f: A => IO[E, B]
@@ -1678,8 +1579,8 @@
     ZIO.validatePar_(in)(f)
 
   /**
-<<<<<<< HEAD
-   * @see See [[zio.ZIO.validateParDiscard]]
+   * @see
+   *   See [[zio.ZIO.validateParDiscard]]
    */
   def validateParDiscard[E, A](in: => Iterable[A])(
     f: A => IO[E, Any]
@@ -1687,11 +1588,8 @@
     ZIO.validateParDiscard(in)(f)
 
   /**
-   * @see See [[zio.ZIO.validateFirst]]
-=======
    * @see
    *   See [[zio.ZIO.validateFirst]]
->>>>>>> 26bd9d6e
    */
   def validateFirst[E, A, B, Collection[+Element] <: Iterable[Element]](
     in: Collection[A]
@@ -1740,8 +1638,8 @@
     ZIO.whenCaseM(a)(pf)
 
   /**
-<<<<<<< HEAD
-   * @see See [[zio.ZIO.whenCaseZIO]]
+   * @see
+   *   See [[zio.ZIO.whenCaseZIO]]
    */
   def whenCaseZIO[E, A, B](a: => IO[E, A])(pf: PartialFunction[A, IO[E, B]])(implicit
     trace: ZTraceElement
@@ -1749,25 +1647,23 @@
     ZIO.whenCaseZIO(a)(pf)
 
   /**
-   * @see See [[zio.ZIO.whenM]]
-=======
    * @see
    *   See [[zio.ZIO.whenM]]
->>>>>>> 26bd9d6e
    */
   @deprecated("use whenZIO", "2.0.0")
   def whenM[E](b: => IO[E, Boolean]): ZIO.WhenZIO[Any, E] =
     ZIO.whenM(b)
 
   /**
-<<<<<<< HEAD
-   * @see See [[zio.ZIO.whenZIO]]
+   * @see
+   *   See [[zio.ZIO.whenZIO]]
    */
   def whenZIO[E](b: => IO[E, Boolean]): ZIO.WhenZIO[Any, E] =
     ZIO.whenZIO(b)
 
   /**
-   *  @see See [[zio.ZIO.withRuntimeConfig]]
+   * @see
+   *   See [[zio.ZIO.withRuntimeConfig]]
    */
   def withRuntimeConfig[E, A](runtimeConfig: => RuntimeConfig)(io: => IO[E, A])(implicit
     trace: ZTraceElement
@@ -1775,11 +1671,8 @@
     ZIO.withRuntimeConfig(runtimeConfig)(io)
 
   /**
-   * @see See [[zio.ZIO.yieldNow]]
-=======
    * @see
    *   See [[zio.ZIO.yieldNow]]
->>>>>>> 26bd9d6e
    */
   def yieldNow(implicit trace: ZTraceElement): UIO[Unit] =
     ZIO.yieldNow
