--- conflicted
+++ resolved
@@ -90,13 +90,8 @@
   def take(implicit trace: ZTraceElement): ZIO[RB, EB, B]
 
   /**
-<<<<<<< HEAD
-   * Removes all the values in the queue and returns the values. If the queue
-   * is empty returns an empty collection.
-=======
-   * Removes all the values in the queue and returns the list of the values. If
-   * the queue is empty returns empty list.
->>>>>>> 26bd9d6e
+   * Removes all the values in the queue and returns the values. If the queue is
+   * empty returns an empty collection.
    */
   def takeAll(implicit trace: ZTraceElement): ZIO[RB, EB, Chunk[B]]
 
@@ -141,79 +136,6 @@
     takeBetween(n, n)
 
   /**
-<<<<<<< HEAD
-=======
-   * Alias for `both`.
-   */
-  @deprecated("use ZStream", "2.0.0")
-  final def &&[RA1 <: RA, RB1 <: RB, EA1 >: EA, EB1 >: EB, A1 <: A, C, D](
-    that: ZQueue[RA1, RB1, EA1, EB1, A1, C]
-  ): ZQueue[RA1, RB1, EA1, EB1, A1, (B, C)] =
-    both(that)
-
-  /**
-   * Like `bothWith`, but tuples the elements instead of applying a function.
-   */
-  @deprecated("use ZStream", "2.0.0")
-  final def both[RA1 <: RA, RB1 <: RB, EA1 >: EA, EB1 >: EB, A1 <: A, C, D](
-    that: ZQueue[RA1, RB1, EA1, EB1, A1, C]
-  ): ZQueue[RA1, RB1, EA1, EB1, A1, (B, C)] =
-    bothWith(that)((_, _))
-
-  /**
-   * Like `bothWithM`, but uses a pure function.
-   */
-  @deprecated("use ZStream", "2.0.0")
-  final def bothWith[RA1 <: RA, RB1 <: RB, EA1 >: EA, EB1 >: EB, A1 <: A, C, D](
-    that: ZQueue[RA1, RB1, EA1, EB1, A1, C]
-  )(f: (B, C) => D): ZQueue[RA1, RB1, EA1, EB1, A1, D] =
-    bothWithM(that)((a, b) => IO.succeedNow(f(a, b)))
-
-  /**
-   * Creates a new queue from this queue and another. Offering to the composite
-   * queue will broadcast the elements to both queues; taking from the composite
-   * queue will dequeue elements from both queues and apply the function
-   * point-wise.
-   *
-   * Note that using queues with different strategies may result in surprising
-   * behavior. For example, a dropping queue and a bounded queue composed
-   * together may apply `f` to different elements.
-   */
-  @deprecated("use ZStream", "2.0.0")
-  final def bothWithM[RA1 <: RA, RB1 <: RB, R3 <: RB1, EA1 >: EA, EB1 >: EB, E3 >: EB1, A1 <: A, C, D](
-    that: ZQueue[RA1, RB1, EA1, EB1, A1, C]
-  )(f: (B, C) => ZIO[R3, E3, D]): ZQueue[RA1, R3, EA1, E3, A1, D] =
-    new ZQueue[RA1, R3, EA1, E3, A1, D] {
-      def capacity: Int = math.min(self.capacity, that.capacity)
-
-      def offer(a: A1): ZIO[RA1, EA1, Boolean]               = self.offer(a).zipWithPar(that.offer(a))(_ && _)
-      def offerAll(as: Iterable[A1]): ZIO[RA1, EA1, Boolean] = self.offerAll(as).zipWithPar(that.offerAll(as))(_ && _)
-
-      def awaitShutdown: UIO[Unit] = self.awaitShutdown *> that.awaitShutdown
-      def size: UIO[Int]           = self.size.zipWithPar(that.size)(math.max)
-      def shutdown: UIO[Unit]      = self.shutdown.zipWithPar(that.shutdown)((_, _) => ())
-      def isShutdown: UIO[Boolean] = self.isShutdown.zipWithPar(that.isShutdown)(_ || _)
-      def take: ZIO[R3, E3, D]     = self.take.zipPar(that.take).flatMap(f.tupled)
-
-      def takeAll: ZIO[R3, E3, List[D]] =
-        self.takeAll.zipPar(that.takeAll).flatMap { case (bs, cs) =>
-          val bsIt = bs.iterator
-          val csIt = cs.iterator
-
-          ZIO.foreach(bsIt.zip(csIt).toList)(f.tupled)
-        }
-
-      def takeUpTo(max: Int): ZIO[R3, E3, List[D]] =
-        self.takeUpTo(max).zipPar(that.takeUpTo(max)).flatMap { case (bs, cs) =>
-          val bsIt = bs.iterator
-          val csIt = cs.iterator
-
-          ZIO.foreach(bsIt.zip(csIt).toList)(f.tupled)
-        }
-    }
-
-  /**
->>>>>>> 26bd9d6e
    * Transforms elements enqueued into this queue with a pure function.
    */
   final def contramap[C](f: C => A): ZQueue[RA, RB, EA, EB, C, B] =
@@ -408,48 +330,60 @@
 object ZQueue {
 
   /**
-   * Makes a new bounded queue.
-   * When the capacity of the queue is reached, any additional calls to `offer` will be suspended
-   * until there is more room in the queue.
-   *
-   * @note when possible use only power of 2 capacities; this will
-   * provide better performance by utilising an optimised version of
-   * the underlying [[zio.internal.RingBuffer]].
-   *
-   * @param requestedCapacity capacity of the `Queue`
-   * @tparam A type of the `Queue`
-   * @return `UIO[Queue[A]]`
+   * Makes a new bounded queue. When the capacity of the queue is reached, any
+   * additional calls to `offer` will be suspended until there is more room in
+   * the queue.
+   *
+   * @note
+   *   when possible use only power of 2 capacities; this will provide better
+   *   performance by utilising an optimised version of the underlying
+   *   [[zio.internal.RingBuffer]].
+   *
+   * @param requestedCapacity
+   *   capacity of the `Queue`
+   * @tparam A
+   *   type of the `Queue`
+   * @return
+   *   `UIO[Queue[A]]`
    */
   def bounded[A](requestedCapacity: Int)(implicit trace: ZTraceElement): UIO[Queue[A]] =
     IO.succeed(MutableConcurrentQueue.bounded[A](requestedCapacity)).flatMap(createQueue(_, Strategy.BackPressure()))
 
   /**
-   * Makes a new bounded queue with the dropping strategy.
-   * When the capacity of the queue is reached, new elements will be dropped.
-   *
-   * @note when possible use only power of 2 capacities; this will
-   * provide better performance by utilising an optimised version of
-   * the underlying [[zio.internal.RingBuffer]].
-   *
-   * @param requestedCapacity capacity of the `Queue`
-   * @tparam A type of the `Queue`
-   * @return `UIO[Queue[A]]`
+   * Makes a new bounded queue with the dropping strategy. When the capacity of
+   * the queue is reached, new elements will be dropped.
+   *
+   * @note
+   *   when possible use only power of 2 capacities; this will provide better
+   *   performance by utilising an optimised version of the underlying
+   *   [[zio.internal.RingBuffer]].
+   *
+   * @param requestedCapacity
+   *   capacity of the `Queue`
+   * @tparam A
+   *   type of the `Queue`
+   * @return
+   *   `UIO[Queue[A]]`
    */
   def dropping[A](requestedCapacity: Int)(implicit trace: ZTraceElement): UIO[Queue[A]] =
     IO.succeed(MutableConcurrentQueue.bounded[A](requestedCapacity)).flatMap(createQueue(_, Strategy.Dropping()))
 
   /**
-   * Makes a new bounded queue with sliding strategy.
-   * When the capacity of the queue is reached, new elements will be added and the old elements
-   * will be dropped.
-   *
-   * @note when possible use only power of 2 capacities; this will
-   * provide better performance by utilising an optimised version of
-   * the underlying [[zio.internal.RingBuffer]].
-   *
-   * @param requestedCapacity capacity of the `Queue`
-   * @tparam A type of the `Queue`
-   * @return `UIO[Queue[A]]`
+   * Makes a new bounded queue with sliding strategy. When the capacity of the
+   * queue is reached, new elements will be added and the old elements will be
+   * dropped.
+   *
+   * @note
+   *   when possible use only power of 2 capacities; this will provide better
+   *   performance by utilising an optimised version of the underlying
+   *   [[zio.internal.RingBuffer]].
+   *
+   * @param requestedCapacity
+   *   capacity of the `Queue`
+   * @tparam A
+   *   type of the `Queue`
+   * @return
+   *   `UIO[Queue[A]]`
    */
   def sliding[A](requestedCapacity: Int)(implicit trace: ZTraceElement): UIO[Queue[A]] =
     IO.succeed(MutableConcurrentQueue.bounded[A](requestedCapacity)).flatMap(createQueue(_, Strategy.Sliding()))
@@ -457,8 +391,10 @@
   /**
    * Makes a new unbounded queue.
    *
-   * @tparam A type of the `Queue`
-   * @return `UIO[Queue[A]]`
+   * @tparam A
+   *   type of the `Queue`
+   * @return
+   *   `UIO[Queue[A]]`
    */
   def unbounded[A](implicit trace: ZTraceElement): UIO[Queue[A]] =
     IO.succeed(MutableConcurrentQueue.unbounded[A]).flatMap(createQueue(_, Strategy.Dropping()))
@@ -799,87 +735,25 @@
     p.unsafeDone(IO.succeedNow(a))
 
   /**
-<<<<<<< HEAD
    * Offer items to the queue
-=======
-   * Makes a new bounded queue. When the capacity of the queue is reached, any
-   * additional calls to `offer` will be suspended until there is more room in
-   * the queue.
-   *
-   * @note
-   *   when possible use only power of 2 capacities; this will provide better
-   *   performance by utilising an optimised version of the underlying
-   *   [[zio.internal.RingBuffer]].
-   *
-   * @param requestedCapacity
-   *   capacity of the `Queue`
-   * @tparam A
-   *   type of the `Queue`
-   * @return
-   *   `UIO[Queue[A]]`
->>>>>>> 26bd9d6e
    */
   private def unsafeOfferAll[A](q: MutableConcurrentQueue[A], as: Iterable[A]): Chunk[A] =
     q.offerAll(as)
 
   /**
-<<<<<<< HEAD
    * Poll all items from the queue
-=======
-   * Makes a new bounded queue with the dropping strategy. When the capacity of
-   * the queue is reached, new elements will be dropped.
-   *
-   * @note
-   *   when possible use only power of 2 capacities; this will provide better
-   *   performance by utilising an optimised version of the underlying
-   *   [[zio.internal.RingBuffer]].
-   *
-   * @param requestedCapacity
-   *   capacity of the `Queue`
-   * @tparam A
-   *   type of the `Queue`
-   * @return
-   *   `UIO[Queue[A]]`
->>>>>>> 26bd9d6e
    */
   private def unsafePollAll[A](q: MutableConcurrentQueue[A]): Chunk[A] =
     q.pollUpTo(Int.MaxValue)
 
   /**
-<<<<<<< HEAD
    * Poll n items from the queue
-=======
-   * Makes a new bounded queue with sliding strategy. When the capacity of the
-   * queue is reached, new elements will be added and the old elements will be
-   * dropped.
-   *
-   * @note
-   *   when possible use only power of 2 capacities; this will provide better
-   *   performance by utilising an optimised version of the underlying
-   *   [[zio.internal.RingBuffer]].
-   *
-   * @param requestedCapacity
-   *   capacity of the `Queue`
-   * @tparam A
-   *   type of the `Queue`
-   * @return
-   *   `UIO[Queue[A]]`
->>>>>>> 26bd9d6e
    */
   private def unsafePollN[A](q: MutableConcurrentQueue[A], max: Int): Chunk[A] =
     q.pollUpTo(max)
 
   /**
-<<<<<<< HEAD
    * Remove an item from the queue
-=======
-   * Makes a new unbounded queue.
-   *
-   * @tparam A
-   *   type of the `Queue`
-   * @return
-   *   `UIO[Queue[A]]`
->>>>>>> 26bd9d6e
    */
   private def unsafeRemove[A](q: MutableConcurrentQueue[A], a: A): Unit = {
     unsafeOfferAll(q, unsafePollAll(q).filterNot(_ == a))
