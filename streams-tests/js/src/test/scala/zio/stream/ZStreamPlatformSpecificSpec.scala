package zio.stream

import zio._
import zio.test.Assertion._
import zio.test._

import java.io._
import scala.concurrent.ExecutionContext.Implicits.global
import scala.concurrent.Future

object ZStreamPlatformSpecificSpec extends ZIOBaseSpec {
  def spec: ZSpec[Environment, Failure] = suite("ZStream JS")(
    test("async")(checkM(Gen.chunkOf(Gen.int)) { chunk =>
      val s = ZStream.async[Any, Throwable, Int](k => chunk.foreach(a => k(Task.succeed(Chunk.single(a)))))

      assertM(s.take(chunk.size.toLong).runCollect)(equalTo(chunk))
    }),
    suite("asyncMaybe")(
      test("asyncMaybe signal end stream") {
        for {
          result <- ZStream
                      .asyncMaybe[Any, Nothing, Int] { k =>
                        k(IO.fail(None))
                        None
                      }
                      .runCollect
        } yield assert(result)(equalTo(Chunk.empty))
      },
      test("asyncMaybe Some")(checkM(Gen.chunkOf(Gen.int)) { chunk =>
        val s = ZStream.asyncMaybe[Any, Throwable, Int](_ => Some(ZStream.fromIterable(chunk)))

        assertM(s.runCollect.map(_.take(chunk.size)))(equalTo(chunk))
      }),
      test("asyncMaybe None")(checkM(Gen.chunkOf(Gen.int)) { chunk =>
        val s = ZStream.asyncMaybe[Any, Throwable, Int] { k =>
          chunk.foreach(a => k(Task.succeed(Chunk.single(a))))
          None
        }

        assertM(s.take(chunk.size.toLong).runCollect)(equalTo(chunk))
      }),
      test("asyncMaybe back pressure") {
        for {
          refCnt  <- Ref.make(0)
          refDone <- Ref.make[Boolean](false)
          stream = ZStream.asyncMaybe[Any, Throwable, Int](
                     cb => {
                       Future
                         .sequence(
                           (1 to 7).map(i => cb(refCnt.set(i) *> ZIO.succeedNow(Chunk.single(1))))
                         )
                         .flatMap(_ => cb(refDone.set(true) *> ZIO.fail(None)))
                       None
                     },
                     5
                   )
          run    <- stream.run(ZSink.fromZIO[Any, Nothing, Int, Nothing](ZIO.never)).fork
          _      <- refCnt.get.repeat(Schedule.recurWhile(_ != 7))
          isDone <- refDone.get
          _      <- run.interrupt
        } yield assert(isDone)(isFalse)
      }
    ),
    suite("asyncZIO")(
      test("asyncZIO")(checkM(Gen.chunkOf(Gen.int).filter(_.nonEmpty)) { chunk =>
        for {
          latch <- Promise.make[Nothing, Unit]
          fiber <- ZStream
                     .asyncZIO[Any, Throwable, Int] { k =>
                       global.execute(() => chunk.foreach(a => k(Task.succeed(Chunk.single(a)))))
                       latch.succeed(()) *>
                         Task.unit
                     }
                     .take(chunk.size.toLong)
                     .run(ZSink.collectAll[Int])
                     .fork
          _ <- latch.await
          s <- fiber.join
        } yield assert(s)(equalTo(chunk))
      }),
      test("asyncZIO signal end stream") {
        for {
          result <- ZStream
                      .asyncZIO[Any, Nothing, Int] { k =>
                        k(IO.fail(None))
                        UIO.unit
                      }
                      .runCollect
        } yield assert(result)(equalTo(Chunk.empty))
      },
      test("asyncZIO back pressure") {
        for {
          refCnt  <- Ref.make(0)
          refDone <- Ref.make[Boolean](false)
          stream = ZStream.asyncZIO[Any, Throwable, Int](
                     cb => {
                       Future
                         .sequence(
                           (1 to 7).map(i => cb(refCnt.set(i) *> ZIO.succeedNow(Chunk.single(1))))
                         )
                         .flatMap(_ => cb(refDone.set(true) *> ZIO.fail(None)))
                       UIO.unit
                     },
                     5
                   )
          run    <- stream.run(ZSink.fromZIO[Any, Nothing, Int, Nothing](ZIO.never)).fork
          _      <- refCnt.get.repeatWhile(_ != 7)
          isDone <- refDone.get
          _      <- run.interrupt
        } yield assert(isDone)(isFalse)
      }
    ),
<<<<<<< HEAD
    suite("asyncInterrupt")(
      test("asyncInterrupt Left") {
=======
    suite("effectAsyncManaged")(
      testM("effectAsyncManaged")(checkM(Gen.chunkOf(Gen.anyInt).filter(_.nonEmpty)) { chunk =>
        for {
          latch <- Promise.make[Nothing, Unit]
          fiber <- ZStream
                     .effectAsyncManaged[Any, Throwable, Int] { k =>
                       global.execute(() => chunk.foreach(a => k(Task.succeed(Chunk.single(a)))))
                       latch.succeed(()).toManaged_ *>
                         Task.unit.toManaged_
                     }
                     .take(chunk.size.toLong)
                     .run(ZSink.collectAll[Int])
                     .fork
          _ <- latch.await
          s <- fiber.join
        } yield assert(s)(equalTo(chunk))
      }),
      testM("effectAsyncManaged signal end stream") {
        for {
          result <- ZStream
                      .effectAsyncManaged[Any, Nothing, Int] { k =>
                        k(IO.fail(None))
                        UIO.unit.toManaged_
                      }
                      .runCollect
        } yield assert(result)(equalTo(Chunk.empty))
      },
      testM("effectAsyncManaged back pressure") {
        for {
          refCnt  <- Ref.make(0)
          refDone <- Ref.make[Boolean](false)
          stream = ZStream.effectAsyncManaged[Any, Throwable, Int](
                     cb => {
                       Future
                         .sequence(
                           (1 to 7).map(i => cb(refCnt.set(i) *> ZIO.succeedNow(Chunk.single(1))))
                         )
                         .flatMap(_ => cb(refDone.set(true) *> ZIO.fail(None)))
                       UIO.unit.toManaged_
                     },
                     5
                   )
          run    <- stream.run(ZSink.fromEffect[Any, Nothing, Int, Nothing](ZIO.never)).fork
          _      <- refCnt.get.repeatWhile(_ != 7)
          isDone <- refDone.get
          _      <- run.interrupt
        } yield assert(isDone)(isFalse)
      }
    ),
    suite("effectAsyncInterrupt")(
      testM("effectAsyncInterrupt Left") {
>>>>>>> c4fb1856
        for {
          cancelled <- Ref.make(false)
          latch     <- Promise.make[Nothing, Unit]
          fiber <- ZStream
                     .asyncInterrupt[Any, Nothing, Unit] { offer =>
                       offer(ZIO.succeedNow(Chunk.unit))
                       Left(cancelled.set(true))
                     }
                     .tap(_ => latch.succeed(()))
                     .runDrain
                     .fork
          _      <- latch.await
          _      <- fiber.interrupt
          result <- cancelled.get
        } yield assert(result)(isTrue)
      },
      test("asyncInterrupt Right")(checkM(Gen.chunkOf(Gen.int)) { chunk =>
        val s = ZStream.asyncInterrupt[Any, Throwable, Int](_ => Right(ZStream.fromIterable(chunk)))

        assertM(s.take(chunk.size.toLong).runCollect)(equalTo(chunk))
      }),
      test("asyncInterrupt signal end stream ") {
        for {
          result <- ZStream
                      .asyncInterrupt[Any, Nothing, Int] { k =>
                        k(IO.fail(None))
                        Left(UIO.succeedNow(()))
                      }
                      .runCollect
        } yield assert(result)(equalTo(Chunk.empty))
      },
      test("asyncInterrupt back pressure") {
        for {
          selfId  <- ZIO.fiberId
          refCnt  <- Ref.make(0)
          refDone <- Ref.make[Boolean](false)
          stream = ZStream.asyncInterrupt[Any, Throwable, Int](
                     cb => {
                       Future
                         .sequence(
                           (1 to 7).map(i => cb(refCnt.set(i) *> ZIO.succeedNow(Chunk.single(1))))
                         )
                         .flatMap(_ => cb(refDone.set(true) *> ZIO.fail(None)))
                       Left(UIO.unit)
                     },
                     5
                   )
          run    <- stream.run(ZSink.fromZIO[Any, Throwable, Int, Nothing](ZIO.never)).fork
          _      <- refCnt.get.repeatWhile(_ != 7)
          isDone <- refDone.get
          exit   <- run.interrupt
        } yield assert(isDone)(isFalse) &&
          assert(exit.untraced)(failsCause(containsCause(Cause.interrupt(selfId))))
      }
    ),
    suite("from")(
      test("InputStream") {
        lazy val inputStream: InputStream                  = ???
        lazy val actual                                    = ZStream.from(inputStream)
        lazy val expected: ZStream[Any, IOException, Byte] = actual
        lazy val _                                         = expected
        assertCompletes
      },
      test("InputStreamManaged") {
        trait R
        lazy val inputStreamManaged: ZManaged[R, IOException, InputStream] = ???
        lazy val actual                                                    = ZStream.from(inputStreamManaged)
        lazy val expected: ZStream[R, IOException, Byte]                   = actual
        lazy val _                                                         = expected
        assertCompletes
      },
      test("InputStreamZIO") {
        trait R
        lazy val inputStreamZIO: ZIO[R, IOException, InputStream] = ???
        lazy val actual                                           = ZStream.from(inputStreamZIO)
        lazy val expected: ZStream[R, IOException, Byte]          = actual
        lazy val _                                                = expected
        assertCompletes
      }
    )
  )
}<|MERGE_RESOLUTION|>--- conflicted
+++ resolved
@@ -110,19 +110,15 @@
         } yield assert(isDone)(isFalse)
       }
     ),
-<<<<<<< HEAD
-    suite("asyncInterrupt")(
-      test("asyncInterrupt Left") {
-=======
-    suite("effectAsyncManaged")(
-      testM("effectAsyncManaged")(checkM(Gen.chunkOf(Gen.anyInt).filter(_.nonEmpty)) { chunk =>
+    suite("asyncManaged")(
+      test("asyncManaged")(checkM(Gen.chunkOf(Gen.int).filter(_.nonEmpty)) { chunk =>
         for {
           latch <- Promise.make[Nothing, Unit]
           fiber <- ZStream
-                     .effectAsyncManaged[Any, Throwable, Int] { k =>
+                     .asyncManaged[Any, Throwable, Int] { k =>
                        global.execute(() => chunk.foreach(a => k(Task.succeed(Chunk.single(a)))))
-                       latch.succeed(()).toManaged_ *>
-                         Task.unit.toManaged_
+                       latch.succeed(()).toManaged *>
+                         Task.unit.toManaged
                      }
                      .take(chunk.size.toLong)
                      .run(ZSink.collectAll[Int])
@@ -131,41 +127,40 @@
           s <- fiber.join
         } yield assert(s)(equalTo(chunk))
       }),
-      testM("effectAsyncManaged signal end stream") {
-        for {
-          result <- ZStream
-                      .effectAsyncManaged[Any, Nothing, Int] { k =>
-                        k(IO.fail(None))
-                        UIO.unit.toManaged_
-                      }
-                      .runCollect
-        } yield assert(result)(equalTo(Chunk.empty))
-      },
-      testM("effectAsyncManaged back pressure") {
-        for {
-          refCnt  <- Ref.make(0)
-          refDone <- Ref.make[Boolean](false)
-          stream = ZStream.effectAsyncManaged[Any, Throwable, Int](
-                     cb => {
-                       Future
-                         .sequence(
-                           (1 to 7).map(i => cb(refCnt.set(i) *> ZIO.succeedNow(Chunk.single(1))))
-                         )
-                         .flatMap(_ => cb(refDone.set(true) *> ZIO.fail(None)))
-                       UIO.unit.toManaged_
-                     },
-                     5
-                   )
-          run    <- stream.run(ZSink.fromEffect[Any, Nothing, Int, Nothing](ZIO.never)).fork
+      test("asyncManaged signal end stream") {
+        for {
+          result <- ZStream
+                      .asyncManaged[Any, Nothing, Int] { k =>
+                        k(IO.fail(None))
+                        UIO.unit.toManaged
+                      }
+                      .runCollect
+        } yield assert(result)(equalTo(Chunk.empty))
+      },
+      test("asyncManaged back pressure") {
+        for {
+          refCnt  <- Ref.make(0)
+          refDone <- Ref.make[Boolean](false)
+          stream = ZStream.asyncManaged[Any, Throwable, Int](
+                     cb => {
+                       Future
+                         .sequence(
+                           (1 to 7).map(i => cb(refCnt.set(i) *> ZIO.succeedNow(Chunk.single(1))))
+                         )
+                         .flatMap(_ => cb(refDone.set(true) *> ZIO.fail(None)))
+                       UIO.unit.toManaged
+                     },
+                     5
+                   )
+          run    <- stream.run(ZSink.fromZIO[Any, Nothing, Int, Nothing](ZIO.never)).fork
           _      <- refCnt.get.repeatWhile(_ != 7)
           isDone <- refDone.get
           _      <- run.interrupt
         } yield assert(isDone)(isFalse)
       }
     ),
-    suite("effectAsyncInterrupt")(
-      testM("effectAsyncInterrupt Left") {
->>>>>>> c4fb1856
+    suite("asyncInterrupt")(
+      test("asyncInterrupt Left") {
         for {
           cancelled <- Ref.make(false)
           latch     <- Promise.make[Nothing, Unit]
