--- conflicted
+++ resolved
@@ -2622,10 +2622,6 @@
               streamFib <- stream
                              .retry(Schedule.exponential(1.second))
                              .take(2)
-<<<<<<< HEAD
-=======
-                             .tap(e => UIO(println(s"Got element $e")))
->>>>>>> f8c437bd
                              .runDrain
                              .fork
               _       <- TestClock.adjust(1.second)
@@ -2755,7 +2751,7 @@
           }
         ),
         suite("tapError")(
-          testM("tapError") {
+          test("tapError") {
             for {
               ref <- Ref.make("")
               res <- (ZStream(1, 1) ++ ZStream.fail("Ouch")).tapError(err => ref.update(_ + err)).runCollect.either
