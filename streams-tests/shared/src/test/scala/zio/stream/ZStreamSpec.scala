--- conflicted
+++ resolved
@@ -2980,23 +2980,8 @@
             )(isEmpty)
           }
         ),
-<<<<<<< HEAD
-        test("timeoutError") {
-          assertM(
-            ZStream
-              .range(0, 5)
-              .tap(_ => ZIO.sleep(Duration.Infinity))
-              .timeoutError(false)(Duration.Zero)
-              .runDrain
-              .map(_ => true)
-              .either
-              .map(_.merge)
-          )(isFalse)
-        },
-        test("timeoutErrorCause") {
-=======
         suite("timeoutError")(
-          testM("succeed") {
+          test("succeed") {
             assertM(
               ZStream
                 .range(0, 5)
@@ -3008,7 +2993,7 @@
                 .map(_.merge)
             )(isFalse)
           },
-          testM("fail") {
+          test("fail") {
             for {
               error <- ZStream
                          .fail("OriginalError")
@@ -3018,8 +3003,7 @@
             } yield assertTrue(error == "OriginalError")
           }
         ),
-        testM("timeoutErrorCause") {
->>>>>>> 1222b352
+        test("timeoutErrorCause") {
           val throwable = new Exception("BOOM")
           assertM(
             ZStream
@@ -3182,11 +3166,7 @@
         ),
         test("toIterator") {
           (for {
-<<<<<<< HEAD
-            counter  <- Ref.make(0).toManaged //Increment and get the value
-=======
-            counter <- Ref.make(0).toManaged_ //Increment and get the value
->>>>>>> 1222b352
+            counter <- Ref.make(0).toManaged //Increment and get the value
             effect    = counter.updateAndGet(_ + 1)
             iterator <- ZStream.repeatZIO(effect).toIterator
             n         = 2000
@@ -3469,12 +3449,12 @@
                 .runCollect
             )(equalTo(Chunk(1, 1, 1)))
           },
-          testM("preserves partial ordering of stream elements") {
+          test("preserves partial ordering of stream elements") {
             val genSortedStream = for {
               chunk  <- Gen.chunkOf(Gen.int(1, 100)).map(_.sorted)
               chunks <- splitChunks(Chunk(chunk))
             } yield ZStream.fromChunks(chunks: _*)
-            checkM(genSortedStream, genSortedStream) { (left, right) =>
+            check(genSortedStream, genSortedStream) { (left, right) =>
               for {
                 out <- left.zipWithLatest(right)(_ + _).runCollect
               } yield assert(out)(isSorted)
