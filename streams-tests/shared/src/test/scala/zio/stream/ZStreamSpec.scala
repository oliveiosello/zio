package zio.stream

import zio._
import zio.internal.Executor
import zio.stm.TQueue
import zio.stream.ZSink.Push
import zio.stream.ZStreamGen._
import zio.test.Assertion._
import zio.test.TestAspect.{exceptJS, flaky, nonFlaky, scala2Only, timeout}
import zio.test._
import zio.test.environment.TestClock

import java.io.{ByteArrayInputStream, IOException}
import java.util.concurrent.TimeUnit
import scala.concurrent.ExecutionContext

object ZStreamSpec extends ZIOBaseSpec {
  import ZIOTag._

  def inParallel(action: => Unit)(implicit ec: ExecutionContext): Unit =
    ec.execute(() => action)

  def spec: ZSpec[Environment, Failure] =
    suite("ZStreamSpec")(
      suite("Combinators")(
        suite("absolve")(
          test("happy path")(checkM(tinyChunkOf(Gen.anyInt)) { xs =>
            val stream = ZStream.fromIterable(xs.map(Right(_)))
            assertM(stream.absolve.runCollect)(equalTo(xs))
          }),
          test("failure")(checkM(tinyChunkOf(Gen.anyInt)) { xs =>
            val stream = ZStream.fromIterable(xs.map(Right(_))) ++ ZStream.succeed(Left("Ouch"))
            assertM(stream.absolve.runCollect.exit)(fails(equalTo("Ouch")))
          }),
          test("round-trip #1")(checkM(tinyChunkOf(Gen.anyInt), Gen.anyString) { (xs, s) =>
            val xss    = ZStream.fromIterable(xs.map(Right(_)))
            val stream = xss ++ ZStream(Left(s)) ++ xss
            for {
              res1 <- stream.runCollect
              res2 <- stream.absolve.either.runCollect
            } yield assert(res1)(startsWith(res2))
          }),
          test("round-trip #2")(checkM(tinyChunkOf(Gen.anyInt), Gen.anyString) { (xs, s) =>
            val xss    = ZStream.fromIterable(xs)
            val stream = xss ++ ZStream.fail(s)
            for {
              res1 <- stream.runCollect.exit
              res2 <- stream.either.absolve.runCollect.exit
            } yield assert(res1)(fails(equalTo(s))) && assert(res2)(fails(equalTo(s)))
          })
        ) @@ TestAspect.jvmOnly, // This is horrendously slow on Scala.js for some reason
        test("access") {
          for {
            result <- ZStream.access[String](identity).provide("test").runHead.some

          } yield assert(result)(equalTo("test"))
        },
        suite("accessZIO")(
          test("accessZIO") {
            for {
              result <- ZStream.accessZIO[String](ZIO.succeed(_)).provide("test").runHead.some
            } yield assert(result)(equalTo("test"))
          },
          test("accessZIO fails") {
            for {
              result <- ZStream.accessZIO[Int](_ => ZIO.fail("fail")).provide(0).runHead.exit
            } yield assert(result)(fails(equalTo("fail")))
          } @@ zioTag(errors)
        ),
        suite("accessStream")(
          test("accessStream") {
            for {
              result <- ZStream.accessStream[String](ZStream.succeed(_)).provide("test").runHead.some
            } yield assert(result)(equalTo("test"))
          },
          test("accessStream fails") {
            for {
              result <- ZStream.accessStream[Int](_ => ZStream.fail("fail")).provide(0).runHead.exit
            } yield assert(result)(fails(equalTo("fail")))
          } @@ zioTag(errors)
        ),
        suite("aggregateAsync")(
          test("aggregateAsync999") {
            ZStream(1, 1, 1, 1)
              .aggregateAsync(ZTransducer.foldUntil(List[Int](), 3)((acc, el) => el :: acc))
              .runCollect
              .map { result =>
                assert(result.toList.flatten)(equalTo(List(1, 1, 1, 1))) &&
                assert(result.forall(_.length <= 3))(isTrue)
              }
          },
          test("error propagation") {
            val e = new RuntimeException("Boom")
            assertM(
              ZStream(1, 1, 1, 1)
                .aggregateAsync(ZTransducer.die(e))
                .runCollect
                .exit
            )(dies(equalTo(e)))
          },
          test("error propagation") {
            val e = new RuntimeException("Boom")

            assertM(
              ZStream(1, 1)
                .aggregateAsync(ZTransducer.foldLeftZIO(Nil)((_, _) => ZIO.die(e)))
                .runCollect
                .exit
            )(dies(equalTo(e)))
          },
          test("interruption propagation") {
            for {
              latch     <- Promise.make[Nothing, Unit]
              cancelled <- Ref.make(false)
              sink = ZTransducer.foldZIO(List[Int]())(_ => true) { (acc, el: Int) =>
                       if (el == 1) UIO.succeedNow(el :: acc)
                       else
                         (latch.succeed(()) *> ZIO.infinity)
                           .onInterrupt(cancelled.set(true))
                     }
              fiber  <- ZStream(1, 1, 2).aggregateAsync(sink).runCollect.untraced.fork
              _      <- latch.await
              _      <- fiber.interrupt
              result <- cancelled.get
            } yield assert(result)(isTrue)
          },
          test("interruption propagation") {
            for {
              latch     <- Promise.make[Nothing, Unit]
              cancelled <- Ref.make(false)
              sink = ZTransducer.fromZIO {
                       (latch.succeed(()) *> ZIO.infinity)
                         .onInterrupt(cancelled.set(true))
                     }
              fiber  <- ZStream(1, 1, 2).aggregateAsync(sink).runCollect.untraced.fork
              _      <- latch.await
              _      <- fiber.interrupt
              result <- cancelled.get
            } yield assert(result)(isTrue)
          },
          test("leftover handling") {
            val data = List(1, 2, 2, 3, 2, 3)
            assertM(
              ZStream(data: _*)
                .aggregateAsync(
                  ZTransducer.foldWeighted(List[Int]())((_, x: Int) => x.toLong, 4)((acc, el) => el :: acc)
                )
                .map(_.reverse)
                .runCollect
                .map(_.toList.flatten)
            )(equalTo(data))
          }
        ),
        suite("aggregate")(
          test("aggregate") {
            assertM(
              ZStream('1', '2', ',', '3', '4')
                .aggregate(ZTransducer.collectAllWhile(_.isDigit))
                .map(_.mkString.toInt)
                .runCollect
            )(equalTo(Chunk(12, 34)))
          },
          test("no remainder") {
            assertM(
              ZStream(1, 2, 3, 4)
                .aggregate(ZTransducer.fold(100)(_ % 2 == 0)(_ + _))
                .runCollect
            )(equalTo(Chunk(101, 105, 104)))
          },
          test("with a sink that always signals more") {
            assertM(
              ZStream(1, 2, 3)
                .aggregate(ZTransducer.fold(0)(_ => true)(_ + _))
                .runCollect
            )(equalTo(Chunk(1 + 2 + 3)))
          },
          test("propagate managed error") {
            val fail = "I'm such a failure!"
            val t    = ZTransducer.fail(fail)
            assertM(ZStream(1, 2, 3).aggregate(t).runCollect.either)(isLeft(equalTo(fail)))
          }
        ),
        suite("aggregateAsyncWithinEither")(
          test("aggregateAsyncWithinEither") {
            assertM(
              ZStream(1, 1, 1, 1, 2, 2)
                .aggregateAsyncWithinEither(
                  ZTransducer
                    .fold((List[Int](), true))(_._2) { (acc, el: Int) =>
                      if (el == 1) (el :: acc._1, true)
                      else if (el == 2 && acc._1.isEmpty) (el :: acc._1, false)
                      else (el :: acc._1, false)
                    }
                    .map(_._1),
                  Schedule.spaced(30.minutes)
                )
                .runCollect
            )(
              equalTo(Chunk(Right(List(2, 1, 1, 1, 1)), Right(List(2))))
            )
          },
          test("fails fast") {
            for {
              queue <- Queue.unbounded[Int]
              _ <- ZStream
                     .range(1, 10)
                     .tap(i => ZIO.fail("BOOM!").when(i == 6) *> queue.offer(i))
                     .aggregateAsyncWithin(ZTransducer.foldUntil((), 5)((_, _) => ()), Schedule.forever)
                     .runDrain
                     .catchAll(_ => ZIO.succeedNow(()))
              value <- queue.takeAll
              _     <- queue.shutdown
            } yield assert(value)(equalTo(Chunk(1, 2, 3, 4, 5)))
          } @@ zioTag(errors),
          test("error propagation 1") {
            val e = new RuntimeException("Boom")
            assertM(
              ZStream(1, 1, 1, 1)
                .aggregateAsyncWithinEither(ZTransducer.die(e), Schedule.spaced(30.minutes))
                .runCollect
                .exit
            )(dies(equalTo(e)))
          } @@ zioTag(errors),
          test("error propagation 2") {
            val e = new RuntimeException("Boom")

            assertM(
              ZStream(1, 1)
                .aggregateAsyncWithinEither(
                  ZTransducer.foldZIO[Any, Nothing, Int, List[Int]](List[Int]())(_ => true)((_, _) => ZIO.die(e)),
                  Schedule.spaced(30.minutes)
                )
                .runCollect
                .exit
            )(dies(equalTo(e)))
          } @@ zioTag(errors),
          test("interruption propagation") {
            for {
              latch     <- Promise.make[Nothing, Unit]
              cancelled <- Ref.make(false)
              sink = ZTransducer.foldZIO(List[Int]())(_ => true) { (acc, el: Int) =>
                       if (el == 1) UIO.succeed(el :: acc)
                       else
                         (latch.succeed(()) *> ZIO.infinity)
                           .onInterrupt(cancelled.set(true))
                     }
              fiber <- ZStream(1, 1, 2)
                         .aggregateAsyncWithinEither(sink, Schedule.spaced(30.minutes))
                         .runCollect
                         .untraced
                         .fork
              _      <- latch.await
              _      <- fiber.interrupt
              result <- cancelled.get
            } yield assert(result)(isTrue)
          } @@ zioTag(interruption),
          test("interruption propagation") {
            for {
              latch     <- Promise.make[Nothing, Unit]
              cancelled <- Ref.make(false)
              sink = ZTransducer.fromZIO {
                       (latch.succeed(()) *> ZIO.infinity)
                         .onInterrupt(cancelled.set(true))
                     }
              fiber <- ZStream(1, 1, 2)
                         .aggregateAsyncWithinEither(sink, Schedule.spaced(30.minutes))
                         .runCollect
                         .untraced
                         .fork
              _      <- latch.await
              _      <- fiber.interrupt
              result <- cancelled.get
            } yield assert(result)(isTrue)
          } @@ zioTag(interruption),
          test("child fiber handling") {
            assertWithChunkCoordination(List(Chunk(1), Chunk(2), Chunk(3))) { c =>
              for {
                fib <- ZStream
                         .fromQueue(c.queue)
                         .tap(_ => c.proceed)
                         .flatMap(ex => ZStream.fromZIOOption(ZIO.done(ex)))
                         .flattenChunks
                         .aggregateAsyncWithin(ZTransducer.last, Schedule.fixed(200.millis))
                         .interruptWhen(ZIO.never)
                         .take(2)
                         .runCollect
                         .fork
                _       <- (c.offer *> TestClock.adjust(100.millis) *> c.awaitNext).repeatN(3)
                results <- fib.join.map(_.collect { case Some(ex) => ex })
              } yield assert(results)(equalTo(Chunk(2, 3)))
            }
          } @@ zioTag(interruption) @@ TestAspect.jvmOnly,
          test("aggregateAsyncWithinEitherLeftoverHandling") {
            val data = List(1, 2, 2, 3, 2, 3)
            assertM(
              for {
                f <- (ZStream(data: _*)
                       .aggregateAsyncWithinEither(
                         ZTransducer
                           .foldWeighted(List[Int]())((_, i: Int) => i.toLong, 4)((acc, el) => el :: acc)
                           .map(_.reverse),
                         Schedule.spaced(100.millis)
                       )
                       .collect { case Right(v) =>
                         v
                       }
                       .runCollect
                       .map(_.toList.flatten))
                       .fork
                _      <- TestClock.adjust(31.minutes)
                result <- f.join
              } yield result
            )(equalTo(data))
          }
        ),
        suite("aggregateAsyncWithin")(
          test("aggregateAsyncWithin") {
            assertM(
              ZStream(1, 1, 1, 1, 2, 2)
                .aggregateAsyncWithin(
                  ZTransducer
                    .fold((List[Int](), true))(_._2) { (acc, el: Int) =>
                      if (el == 1) (el :: acc._1, true)
                      else if (el == 2 && acc._1.isEmpty) (el :: acc._1, false)
                      else (el :: acc._1, false)
                    }
                    .map(_._1),
                  Schedule.spaced(30.minutes)
                )
                .runCollect
            )(equalTo(Chunk(List(2, 1, 1, 1, 1), List(2))))
          }
        ),
        suite("acquireReleaseWith")(
          test("acquireReleaseWith")(
            for {
              done <- Ref.make(false)
              iteratorStream = ZStream
                                 .acquireReleaseWith(UIO(0 to 2))(_ => done.set(true))
                                 .flatMap(ZStream.fromIterable(_))
              result   <- iteratorStream.runCollect
              released <- done.get
            } yield assert(result)(equalTo(Chunk(0, 1, 2))) && assert(released)(isTrue)
          ),
          test("acquireReleaseWith short circuits")(
            for {
              done <- Ref.make(false)
              iteratorStream = ZStream
                                 .acquireReleaseWith(UIO(0 to 3))(_ => done.set(true))
                                 .flatMap(ZStream.fromIterable(_))
                                 .take(2)
              result   <- iteratorStream.runCollect
              released <- done.get
            } yield assert(result)(equalTo(Chunk(0, 1))) && assert(released)(isTrue)
          ),
          test("no acquisition when short circuiting")(
            for {
              acquired <- Ref.make(false)
              iteratorStream = (ZStream(1) ++ ZStream.acquireReleaseWith(acquired.set(true))(_ => UIO.unit))
                                 .take(0)
              _      <- iteratorStream.runDrain
              result <- acquired.get
            } yield assert(result)(isFalse)
          ),
          test("releases when there are defects") {
            for {
              ref <- Ref.make(false)
              _ <- ZStream
                     .acquireReleaseWith(ZIO.unit)(_ => ref.set(true))
                     .flatMap(_ => ZStream.fromZIO(ZIO.dieMessage("boom")))
                     .runDrain
                     .exit
              released <- ref.get
            } yield assert(released)(isTrue)
          },
          test("flatMap associativity doesn't affect acquire release lifetime")(
            for {
              leftAssoc <- ZStream
                             .acquireReleaseWith(Ref.make(true))(_.set(false))
                             .flatMap(ZStream.succeed(_))
                             .flatMap(r => ZStream.fromZIO(r.get))
                             .runCollect
                             .map(_.head)
              rightAssoc <- ZStream
                              .acquireReleaseWith(Ref.make(true))(_.set(false))
                              .flatMap(ZStream.succeed(_).flatMap(r => ZStream.fromZIO(r.get)))
                              .runCollect
                              .map(_.head)
            } yield assert(leftAssoc -> rightAssoc)(equalTo(true -> true))
          )
        ),
        suite("broadcast")(
          test("Values") {
            ZStream
              .range(0, 5)
              .flatMap(ZStream.succeed(_))
              .broadcast(2, 12)
              .use {
                case s1 :: s2 :: Nil =>
                  for {
                    out1    <- s1.runCollect
                    out2    <- s2.runCollect
                    expected = Chunk.fromIterable(Range(0, 5))
                  } yield assert(out1)(equalTo(expected)) && assert(out2)(equalTo(expected))
                case _ =>
                  UIO(assert(())(Assertion.nothing))
              }
          },
          test("Errors") {
            (ZStream.range(0, 1).flatMap(ZStream.succeed(_)) ++ ZStream.fail("Boom")).broadcast(2, 12).use {
              case s1 :: s2 :: Nil =>
                for {
                  out1    <- s1.runCollect.either
                  out2    <- s2.runCollect.either
                  expected = Left("Boom")
                } yield assert(out1)(equalTo(expected)) && assert(out2)(equalTo(expected))
              case _ =>
                UIO(assert(())(Assertion.nothing))
            }
          },
          test("BackPressure") {
            ZStream
              .range(0, 5)
              .flatMap(ZStream.succeed(_))
              .broadcast(2, 2)
              .use {
                case s1 :: s2 :: Nil =>
                  for {
                    ref    <- Ref.make[List[Int]](Nil)
                    latch1 <- Promise.make[Nothing, Unit]
                    fib <- s1
                             .tap(i => ref.update(i :: _) *> latch1.succeed(()).when(i == 1))
                             .runDrain
                             .fork
                    _         <- latch1.await
                    snapshot1 <- ref.get
                    _         <- s2.runDrain
                    _         <- fib.await
                    snapshot2 <- ref.get
                  } yield assert(snapshot1)(equalTo(List(1, 0))) && assert(snapshot2)(
                    equalTo(Range(0, 5).toList.reverse)
                  )
                case _ =>
                  UIO(assert(())(Assertion.nothing))
              }
          },
          test("Unsubscribe") {
            ZStream
              .range(0, 5)
              .flatMap(ZStream.succeed(_))
              .broadcast(2, 2)
              .use {
                case s1 :: s2 :: Nil =>
                  for {
                    _    <- s1.process.useDiscard(ZIO.unit).ignore
                    out2 <- s2.runCollect
                  } yield assert(out2)(equalTo(Chunk.fromIterable(Range(0, 5))))
                case _ =>
                  UIO(assert(())(Assertion.nothing))
              }
          }
        ),
        suite("buffer")(
          test("maintains elements and ordering")(checkM(tinyChunkOf(tinyChunkOf(Gen.anyInt))) { chunk =>
            assertM(
              ZStream
                .fromChunks(chunk: _*)
                .buffer(2)
                .runCollect
            )(equalTo(chunk.flatten))
          }),
          test("buffer the Stream with Error") {
            val e = new RuntimeException("boom")
            assertM(
              (ZStream.range(0, 10) ++ ZStream.fail(e))
                .buffer(2)
                .runCollect
                .exit
            )(fails(equalTo(e)))
          },
          test("fast producer progress independently") {
            for {
              ref   <- Ref.make(List[Int]())
              latch <- Promise.make[Nothing, Unit]
              s = ZStream
                    .range(1, 5)
                    .tap(i => ref.update(i :: _) *> latch.succeed(()).when(i == 4))
                    .buffer(2)
              l <- s.process.use { as =>
                     for {
                       _ <- as
                       _ <- latch.await
                       l <- ref.get
                     } yield l
                   }
            } yield assert(l.reverse)(equalTo((1 to 4).toList))
          }
        ),
        suite("bufferDropping")(
          test("buffer the Stream with Error") {
            val e = new RuntimeException("boom")
            assertM(
              (ZStream.range(1, 1000) ++ ZStream.fail(e) ++ ZStream.range(1001, 2000))
                .bufferDropping(2)
                .runCollect
                .exit
            )(fails(equalTo(e)))
          },
          test("fast producer progress independently") {
            for {
              ref    <- Ref.make(List.empty[Int])
              latch1 <- Promise.make[Nothing, Unit]
              latch2 <- Promise.make[Nothing, Unit]
              latch3 <- Promise.make[Nothing, Unit]
              latch4 <- Promise.make[Nothing, Unit]
              s1 = ZStream(0) ++ ZStream
                     .fromZIO(latch1.await)
                     .flatMap(_ => ZStream.range(1, 17).chunkN(1).ensuring(latch2.succeed(())))
              s2 = ZStream
                     .fromZIO(latch3.await)
                     .flatMap(_ => ZStream.range(17, 25).chunkN(1).ensuring(latch4.succeed(())))
              s = (s1 ++ s2).bufferDropping(8)
              snapshots <- s.process.use { as =>
                             for {
                               zero      <- as
                               _         <- latch1.succeed(())
                               _         <- latch2.await
                               _         <- as.flatMap(a => ref.update(a.toList ::: _)).repeatN(7)
                               snapshot1 <- ref.get
                               _         <- latch3.succeed(())
                               _         <- latch4.await
                               _         <- as.flatMap(a => ref.update(a.toList ::: _)).repeatN(7)
                               snapshot2 <- ref.get
                             } yield (zero, snapshot1, snapshot2)
                           }
            } yield assert(snapshots._1)(equalTo(Chunk.single(0))) && assert(snapshots._2)(
              equalTo(List(8, 7, 6, 5, 4, 3, 2, 1))
            ) &&
              assert(snapshots._3)(
                equalTo(List(24, 23, 22, 21, 20, 19, 18, 17, 8, 7, 6, 5, 4, 3, 2, 1))
              )
          }
        ),
        suite("range")(
          test("range includes min value and excludes max value") {
            assertM(
              (ZStream.range(1, 2)).runCollect
            )(equalTo(Chunk(1)))
          },
          test("two large ranges can be concatenated") {
            assertM(
              (ZStream.range(1, 1000) ++ ZStream.range(1000, 2000)).runCollect
            )(equalTo(Chunk.fromIterable(Range(1, 2000))))
          },
          test("two small ranges can be concatenated") {
            assertM(
              (ZStream.range(1, 10) ++ ZStream.range(10, 20)).runCollect
            )(equalTo(Chunk.fromIterable(Range(1, 20))))
          },
          test("range emits no values when start >= end") {
            assertM(
              (ZStream.range(1, 1) ++ ZStream.range(2, 1)).runCollect
            )(equalTo(Chunk.empty))
          },
          test("range emits values in chunks of chunkSize") {
            assertM(
              (ZStream
                .range(1, 10, 2))
                .mapChunks(c => Chunk[Int](c.sum))
                .runCollect
            )(equalTo(Chunk(1 + 2, 3 + 4, 5 + 6, 7 + 8, 9)))
          }
        ),
        suite("bufferSliding")(
          test("buffer the Stream with Error") {
            val e = new RuntimeException("boom")
            assertM(
              (ZStream.range(1, 1000) ++ ZStream.fail(e) ++ ZStream.range(1001, 2000))
                .bufferSliding(2)
                .runCollect
                .exit
            )(fails(equalTo(e)))
          },
          test("fast producer progress independently") {
            for {
              ref    <- Ref.make(List.empty[Int])
              latch1 <- Promise.make[Nothing, Unit]
              latch2 <- Promise.make[Nothing, Unit]
              latch3 <- Promise.make[Nothing, Unit]
              latch4 <- Promise.make[Nothing, Unit]
              s1 = ZStream(0) ++ ZStream
                     .fromZIO(latch1.await)
                     .flatMap(_ => ZStream.range(1, 17).chunkN(1).ensuring(latch2.succeed(())))
              s2 = ZStream
                     .fromZIO(latch3.await)
                     .flatMap(_ => ZStream.range(17, 25).chunkN(1).ensuring(latch4.succeed(())))
              s = (s1 ++ s2).bufferSliding(8)
              snapshots <- s.process.use { as =>
                             for {
                               zero      <- as
                               _         <- latch1.succeed(())
                               _         <- latch2.await
                               _         <- as.flatMap(a => ref.update(a.toList ::: _)).repeatN(7)
                               snapshot1 <- ref.get
                               _         <- latch3.succeed(())
                               _         <- latch4.await
                               _         <- as.flatMap(a => ref.update(a.toList ::: _)).repeatN(7)
                               snapshot2 <- ref.get
                             } yield (zero, snapshot1, snapshot2)
                           }
            } yield assert(snapshots._1)(equalTo(Chunk.single(0))) && assert(snapshots._2)(
              equalTo(List(16, 15, 14, 13, 12, 11, 10, 9))
            ) &&
              assert(snapshots._3)(
                equalTo(List(24, 23, 22, 21, 20, 19, 18, 17, 16, 15, 14, 13, 12, 11, 10, 9))
              )
          }
        ),
        suite("bufferUnbounded")(
          test("buffer the Stream")(checkM(Gen.chunkOf(Gen.anyInt)) { chunk =>
            assertM(
              ZStream
                .fromIterable(chunk)
                .bufferUnbounded
                .runCollect
            )(equalTo(chunk))
          }),
          test("buffer the Stream with Error") {
            val e = new RuntimeException("boom")
            assertM((ZStream.range(0, 10) ++ ZStream.fail(e)).bufferUnbounded.runCollect.exit)(
              fails(equalTo(e))
            )
          },
          test("fast producer progress independently") {
            for {
              ref   <- Ref.make(List[Int]())
              latch <- Promise.make[Nothing, Unit]
              s = ZStream
                    .fromZIO(UIO.succeedNow(()))
                    .flatMap(_ => ZStream.range(1, 1000).tap(i => ref.update(i :: _)).ensuring(latch.succeed(())))
                    .bufferUnbounded
              l <- s.process.use { as =>
                     for {
                       _ <- as
                       _ <- latch.await
                       l <- ref.get
                     } yield l
                   }
            } yield assert(l.reverse)(equalTo(Range(1, 1000).toList))
          }
        ),
        suite("catchAllCause")(
          test("recovery from errors") {
            val s1 = ZStream(1, 2) ++ ZStream.fail("Boom")
            val s2 = ZStream(3, 4)
            s1.catchAllCause(_ => s2).runCollect.map(assert(_)(equalTo(Chunk(1, 2, 3, 4))))
          },
          test("recovery from defects") {
            val s1 = ZStream(1, 2) ++ ZStream.dieMessage("Boom")
            val s2 = ZStream(3, 4)
            s1.catchAllCause(_ => s2).runCollect.map(assert(_)(equalTo(Chunk(1, 2, 3, 4))))
          },
          test("happy path") {
            val s1 = ZStream(1, 2)
            val s2 = ZStream(3, 4)
            s1.catchAllCause(_ => s2).runCollect.map(assert(_)(equalTo(Chunk(1, 2))))
          },
          test("executes finalizers") {
            for {
              fins   <- Ref.make(List[String]())
              s1      = (ZStream(1, 2) ++ ZStream.fail("Boom")).ensuring(fins.update("s1" :: _))
              s2      = (ZStream(3, 4) ++ ZStream.fail("Boom")).ensuring(fins.update("s2" :: _))
              _      <- s1.catchAllCause(_ => s2).runCollect.exit
              result <- fins.get
            } yield assert(result)(equalTo(List("s2", "s1")))
          },
          test("releases all resources by the time the failover stream has started") {
            for {
              fins <- Ref.make(Chunk[Int]())
              s = ZStream.finalizer(fins.update(1 +: _)) *>
                    ZStream.finalizer(fins.update(2 +: _)) *>
                    ZStream.finalizer(fins.update(3 +: _)) *>
                    ZStream.fail("boom")
              result <- s.drain.catchAllCause(_ => ZStream.fromZIO(fins.get)).runCollect
            } yield assert(result.flatten)(equalTo(Chunk(1, 2, 3)))
          },
          test("propagates the right Exit value to the failing stream (#3609)") {
            for {
              ref <- Ref.make[Exit[Any, Any]](Exit.unit)
              _ <- ZStream
                     .acquireReleaseExitWith(UIO.unit)((_, exit) => ref.set(exit))
                     .flatMap(_ => ZStream.fail("boom"))
                     .either
                     .runDrain
                     .exit
              result <- ref.get
            } yield assert(result)(fails(equalTo("boom")))
          }
        ),
        suite("catchSome")(
          test("recovery from some errors") {
            val s1 = ZStream(1, 2) ++ ZStream.fail("Boom")
            val s2 = ZStream(3, 4)
            s1.catchSome { case "Boom" => s2 }.runCollect.map(assert(_)(equalTo(Chunk(1, 2, 3, 4))))
          },
          test("fails stream when partial function does not match") {
            val s1 = ZStream(1, 2) ++ ZStream.fail("Boom")
            val s2 = ZStream(3, 4)
            s1.catchSome { case "Boomer" => s2 }.runCollect.either
              .map(assert(_)(isLeft(equalTo("Boom"))))
          }
        ),
        suite("catchSomeCause")(
          test("recovery from some errors") {
            val s1 = ZStream(1, 2) ++ ZStream.failCause(Cause.Fail("Boom"))
            val s2 = ZStream(3, 4)
            s1.catchSomeCause { case Cause.Fail("Boom") => s2 }.runCollect
              .map(assert(_)(equalTo(Chunk(1, 2, 3, 4))))
          },
          test("fails stream when partial function does not match") {
            val s1 = ZStream(1, 2) ++ ZStream.fail("Boom")
            val s2 = ZStream(3, 4)
            s1.catchSomeCause { case Cause.empty => s2 }.runCollect.either
              .map(assert(_)(isLeft(equalTo("Boom"))))
          }
        ),
        test("changes") {
          checkM(pureStreamOfInts) { stream =>
            for {
              actual <- stream.changes.runCollect.map(_.toList)
              expected <- stream.runCollect.map { as =>
                            as.foldLeft[List[Int]](Nil) { (s, n) =>
                              if (s.isEmpty || s.head != n) n :: s else s
                            }.reverse
                          }
            } yield assert(actual)(equalTo(expected))
          }
        },
        test("collect") {
          assertM(ZStream(Left(1), Right(2), Left(3)).collect { case Right(n) =>
            n
          }.runCollect)(equalTo(Chunk(2)))
        },
        suite("collectZIO")(
          test("collectZIO") {
            assertM(
              ZStream(Left(1), Right(2), Left(3)).collectZIO { case Right(n) =>
                ZIO(n * 2)
              }.runCollect
            )(equalTo(Chunk(4)))
          },
          test("collectZIO fails") {
            assertM(
              ZStream(Left(1), Right(2), Left(3)).collectZIO { case Right(_) =>
                ZIO.fail("Ouch")
              }.runDrain.either
            )(isLeft(isNonEmptyString))
          },
          test("laziness on chunks") {
            assertM(
              Stream(1, 2, 3).collectZIO {
                case 3 => ZIO.fail("boom")
                case x => UIO.succeed(x)
              }.either.runCollect
            )(equalTo(Chunk(Right(1), Right(2), Left("boom"))))
          }
        ),
        test("collectSome")(checkM(Gen.bounded(0, 5)(pureStreamGen(Gen.option(Gen.anyInt), _))) { s =>
          for {
            res1 <- (s.collectSome.runCollect)
            res2 <- (s.runCollect.map(_.collect { case Some(x) => x }))
          } yield assert(res1)(equalTo(res2))
        }),
        test("collectType") {
          assertM(ZStream(cat1, dog, cat2).collectType[Cat].runCollect)(equalTo(Chunk(cat1, cat2)))
        },
        suite("collectWhile")(
          test("collectWhile") {
            assertM(ZStream(Some(1), Some(2), Some(3), None, Some(4)).collectWhile { case Some(v) =>
              v
            }.runCollect)(equalTo(Chunk(1, 2, 3)))
          },
          test("collectWhile short circuits") {
            assertM(
              (ZStream(Option(1)) ++ ZStream.fail("Ouch")).collectWhile { case None =>
                1
              }.runDrain.either
            )(isRight(isUnit))
          }
        ),
        suite("collectWhileZIO")(
          test("collectWhileZIO") {
            assertM(
              ZStream(Some(1), Some(2), Some(3), None, Some(4)).collectWhileZIO { case Some(v) =>
                ZIO(v * 2)
              }.runCollect
            )(equalTo(Chunk(2, 4, 6)))
          },
          test("collectWhileZIO short circuits") {
            assertM(
              (ZStream(Option(1)) ++ ZStream.fail("Ouch"))
                .collectWhileZIO[Any, String, Int] { case None =>
                  ZIO.succeedNow(1)
                }
                .runDrain
                .either
            )(isRight(isUnit))
          },
          test("collectWhileZIO fails") {
            assertM(
              ZStream(Some(1), Some(2), Some(3), None, Some(4)).collectWhileZIO { case Some(_) =>
                ZIO.fail("Ouch")
              }.runDrain.either
            )(isLeft(isNonEmptyString))
          },
          test("laziness on chunks") {
            assertM(
              ZStream(1, 2, 3, 4).collectWhileZIO {
                case 3 => ZIO.fail("boom")
                case x => UIO.succeed(x)
              }.either.runCollect
            )(equalTo(Chunk(Right(1), Right(2), Left("boom"))))
          }
        ),
        suite("concat")(
          test("concat")(checkM(streamOfInts, streamOfInts) { (s1, s2) =>
            for {
              chunkConcat  <- s1.runCollect.zipWith(s2.runCollect)(_ ++ _).exit
              streamConcat <- (s1 ++ s2).runCollect.exit
            } yield assert(streamConcat.succeeded && chunkConcat.succeeded)(isTrue) implies assert(
              streamConcat
            )(
              equalTo(chunkConcat)
            )
          }),
          test("finalizer order") {
            for {
              log <- Ref.make[List[String]](Nil)
              _ <- (ZStream.finalizer(log.update("Second" :: _)) ++ ZStream
                     .finalizer(log.update("First" :: _))).runDrain
              execution <- log.get
            } yield assert(execution)(equalTo(List("First", "Second")))
          }
        ),
        suite("distributedWithDynamic")(
          test("ensures no race between subscription and stream end") {
            ZStream.empty.distributedWithDynamic(1, _ => UIO.succeedNow(_ => true)).use { add =>
              val subscribe = ZStream.unwrap(add.map { case (_, queue) =>
                ZStream.fromQueue(queue).collectWhileSuccess
              })
              Promise.make[Nothing, Unit].flatMap { onEnd =>
                subscribe.ensuring(onEnd.succeed(())).runDrain.fork *>
                  onEnd.await *>
                  subscribe.runDrain *>
                  ZIO.succeedNow(assertCompletes)
              }
            }
          }
        ),
        suite("drain")(
          test("drain")(
            for {
              ref <- Ref.make(List[Int]())
              _   <- ZStream.range(0, 10).mapZIO(i => ref.update(i :: _)).drain.runDrain
              l   <- ref.get
            } yield assert(l.reverse)(equalTo(Range(0, 10).toList))
          ),
          test("isn't too eager") {
            (ZStream(1) ++ ZStream.fail("fail")).drain.process.use(pull => assertM(pull.exit)(succeeds(isEmpty)))
          }
        ),
        suite("drainFork")(
          test("runs the other stream in the background") {
            for {
              latch <- Promise.make[Nothing, Unit]
              _ <- ZStream
                     .fromZIO(latch.await)
                     .drainFork(ZStream.fromZIO(latch.succeed(())))
                     .runDrain
            } yield assertCompletes
          },
          test("interrupts the background stream when the foreground exits") {
            for {
              bgInterrupted <- Ref.make(false)
              latch         <- Promise.make[Nothing, Unit]
              _ <- (ZStream(1, 2, 3) ++ ZStream.fromZIO(latch.await).drain)
                     .drainFork(
                       ZStream.fromZIO(
                         (latch.succeed(()) *> ZIO.never).onInterrupt(bgInterrupted.set(true))
                       )
                     )
                     .runDrain
              result <- bgInterrupted.get
            } yield assert(result)(isTrue)
          } @@ zioTag(interruption),
          test("fails the foreground stream if the background fails with a typed error") {
            assertM(ZStream.never.drainFork(ZStream.fail("Boom")).runDrain.exit)(
              fails(equalTo("Boom"))
            )
          } @@ zioTag(errors),
          test("fails the foreground stream if the background fails with a defect") {
            val ex = new RuntimeException("Boom")
            assertM(ZStream.never.drainFork(ZStream.die(ex)).runDrain.exit)(dies(equalTo(ex)))
          } @@ zioTag(errors)
        ),
        suite("drop")(
          test("drop")(checkM(streamOfInts, Gen.anyInt) { (s, n) =>
            for {
              dropStreamResult <- s.drop(n.toLong).runCollect.exit
              dropListResult   <- s.runCollect.map(_.drop(n)).exit
            } yield assert(dropListResult.succeeded)(isTrue) implies assert(dropStreamResult)(
              equalTo(dropListResult)
            )
          }),
          test("leftover chunk branch") {
            for {
              count <- ZStream
                         .range(1, 10, 3)
                         .drop(5)
                         .runCollect
                         .map(_.length)
            } yield assert(count)(equalTo(4))
          }
        ),
        test("dropUntil") {
          checkM(pureStreamOfInts, Gen.function(Gen.boolean)) { (s, p) =>
            for {
              res1 <- s.dropUntil(p).runCollect
              res2 <- s.runCollect.map(_.dropWhile(!p(_)).drop(1))
            } yield assert(res1)(equalTo(res2))
          }
        },
        suite("dropWhile")(
          test("dropWhile")(
            checkM(pureStreamOfInts, Gen.function(Gen.boolean)) { (s, p) =>
              for {
                res1 <- s.dropWhile(p).runCollect
                res2 <- s.runCollect.map(_.dropWhile(p))
              } yield assert(res1)(equalTo(res2))
            }
          ),
          test("short circuits") {
            assertM(
              (ZStream(1) ++ ZStream.fail("Ouch"))
                .take(1)
                .dropWhile(_ => true)
                .runDrain
                .either
            )(isRight(isUnit))
          }
        ),
        test("either") {
          val s = ZStream(1, 2, 3) ++ ZStream.fail("Boom")
          s.either.runCollect
            .map(assert(_)(equalTo(Chunk(Right(1), Right(2), Right(3), Left("Boom")))))
        },
        test("ensuring") {
          for {
            log <- Ref.make[List[String]](Nil)
            _ <- (for {
                   _ <- ZStream.acquireReleaseWith(log.update("Acquire" :: _))(_ => log.update("Release" :: _))
                   _ <- ZStream.fromZIO(log.update("Use" :: _))
                 } yield ()).ensuring(log.update("Ensuring" :: _)).runDrain
            execution <- log.get
          } yield assert(execution)(equalTo(List("Ensuring", "Release", "Use", "Acquire")))
        },
        test("ensuringFirst") {
          for {
            log <- Ref.make[List[String]](Nil)
            _ <- (for {
                   _ <- ZStream.acquireReleaseWith(log.update("Acquire" :: _))(_ => log.update("Release" :: _))
                   _ <- ZStream.fromZIO(log.update("Use" :: _))
                 } yield ()).ensuringFirst(log.update("Ensuring" :: _)).runDrain
            execution <- log.get
          } yield assert(execution)(equalTo(List("Release", "Ensuring", "Use", "Acquire")))
        },
        test("filter")(checkM(pureStreamOfInts, Gen.function(Gen.boolean)) { (s, p) =>
          for {
            res1 <- s.filter(p).runCollect
            res2 <- s.runCollect.map(_.filter(p))
          } yield assert(res1)(equalTo(res2))
        }),
        suite("filterZIO")(
          test("filterZIO")(checkM(pureStreamOfInts, Gen.function(Gen.boolean)) { (s, p) =>
            for {
              res1 <- s.filterZIO(s => IO.succeed(p(s))).runCollect
              res2 <- s.runCollect.map(_.filter(p))
            } yield assert(res1)(equalTo(res2))
          }),
          test("laziness on chunks") {
            assertM(
              Stream(1, 2, 3).filterZIO {
                case 3 => ZIO.fail("boom")
                case _ => UIO.succeed(true)
              }.either.runCollect
            )(equalTo(Chunk(Right(1), Right(2), Left("boom"))))
          }
        ),
        suite("flatMap")(
          test("deep flatMap stack safety") {
            def fib(n: Int): ZStream[Any, Nothing, Int] =
              if (n <= 1) ZStream.succeed(n)
              else
                fib(n - 1).flatMap(a => fib(n - 2).flatMap(b => ZStream.succeed(a + b)))

            val stream   = fib(20)
            val expected = 6765

            assertM(stream.runCollect)(equalTo(Chunk(expected)))
          } @@ TestAspect.jvmOnly, // Too slow on Scala.js
          test("left identity")(checkM(Gen.anyInt, Gen.function(pureStreamOfInts)) { (x, f) =>
            for {
              res1 <- ZStream(x).flatMap(f).runCollect
              res2 <- f(x).runCollect
            } yield assert(res1)(equalTo(res2))
          }),
          test("right identity")(
            checkM(pureStreamOfInts)(m =>
              for {
                res1 <- m.flatMap(i => ZStream(i)).runCollect
                res2 <- m.runCollect
              } yield assert(res1)(equalTo(res2))
            )
          ),
          test("associativity") {
            val tinyStream = Gen.int(0, 2).flatMap(pureStreamGen(Gen.anyInt, _))
            val fnGen      = Gen.function(tinyStream)
            checkM(tinyStream, fnGen, fnGen) { (m, f, g) =>
              for {
                leftStream  <- m.flatMap(f).flatMap(g).runCollect
                rightStream <- m.flatMap(x => f(x).flatMap(g)).runCollect
              } yield assert(leftStream)(equalTo(rightStream))
            }
          } @@ TestAspect.jvmOnly, // Too slow on Scala.js
          test("inner finalizers") {
            for {
              effects <- Ref.make(List[Int]())
              push     = (i: Int) => effects.update(i :: _)
              latch   <- Promise.make[Nothing, Unit]
              fiber <- ZStream(
                         ZStream.acquireReleaseWith(push(1))(_ => push(1)),
                         ZStream.fromZIO(push(2)),
                         ZStream.acquireReleaseWith(push(3))(_ => push(3)) *> ZStream.fromZIO(
                           latch.succeed(()) *> ZIO.never
                         )
                       ).flatMap(identity).runDrain.fork
              _      <- latch.await
              _      <- fiber.interrupt
              result <- effects.get
            } yield assert(result)(equalTo(List(3, 3, 2, 1, 1)))

          },
          test("finalizer ordering") {
            for {
              effects <- Ref.make(List[String]())
              push     = (i: String) => effects.update(i :: _)
              stream = for {
                         _ <- ZStream.acquireReleaseWith(push("open1"))(_ => push("close1"))
                         _ <- ZStream
                                .fromChunks(Chunk(()), Chunk(()))
                                .tap(_ => push("use2"))
                                .ensuring(push("close2"))
                         _ <- ZStream.acquireReleaseWith(push("open3"))(_ => push("close3"))
                         _ <- ZStream
                                .fromChunks(Chunk(()), Chunk(()))
                                .tap(_ => push("use4"))
                                .ensuring(push("close4"))
                       } yield ()
              _      <- stream.runDrain
              result <- effects.get
            } yield assert(result.reverse)(
              equalTo(
                List(
                  "open1",
                  "use2",
                  "open3",
                  "use4",
                  "use4",
                  "close4",
                  "close3",
                  "use2",
                  "open3",
                  "use4",
                  "use4",
                  "close4",
                  "close3",
                  "close2",
                  "close1"
                )
              )
            )
          },
          test("exit signal") {
            for {
              ref <- Ref.make(false)
              inner = ZStream
                        .acquireReleaseExitWith(UIO.unit)((_, e) =>
                          e match {
                            case Exit.Failure(_) => ref.set(true)
                            case Exit.Success(_) => UIO.unit
                          }
                        )
                        .flatMap(_ => ZStream.fail("Ouch"))
              _   <- ZStream.succeed(()).flatMap(_ => inner).runDrain.either.unit
              fin <- ref.get
            } yield assert(fin)(isTrue)
          },
          test("finalizers are registered in the proper order") {
            for {
              fins <- Ref.make(List[Int]())
              s = ZStream.finalizer(fins.update(1 :: _)) *>
                    ZStream.finalizer(fins.update(2 :: _))
              _      <- s.process.withEarlyRelease.use(_._2)
              result <- fins.get
            } yield assert(result)(equalTo(List(1, 2)))
          },
          test("early release finalizer concatenation is preserved") {
            for {
              fins <- Ref.make(List[Int]())
              s = ZStream.finalizer(fins.update(1 :: _)) *>
                    ZStream.finalizer(fins.update(2 :: _))
              result <- s.process.withEarlyRelease.use { case (release, pull) =>
                          pull *> release *> fins.get
                        }
            } yield assert(result)(equalTo(List(1, 2)))
          }
        ),
        suite("flatMapPar")(
          test("guarantee ordering")(checkM(tinyListOf(Gen.anyInt)) { (m: List[Int]) =>
            for {
              flatMap    <- ZStream.fromIterable(m).flatMap(i => ZStream(i, i)).runCollect
              flatMapPar <- ZStream.fromIterable(m).flatMapPar(1)(i => ZStream(i, i)).runCollect
            } yield assert(flatMap)(equalTo(flatMapPar))
          }),
          test("consistent with flatMap")(
            checkM(Gen.int(1, Int.MaxValue), tinyListOf(Gen.anyInt)) { (n, m) =>
              for {
                flatMap <- ZStream
                             .fromIterable(m)
                             .flatMap(i => ZStream(i, i))
                             .runCollect
                             .map(_.toSet)
                flatMapPar <- ZStream
                                .fromIterable(m)
                                .flatMapPar(n)(i => ZStream(i, i))
                                .runCollect
                                .map(_.toSet)
              } yield assert(n)(isGreaterThan(0)) implies assert(flatMap)(equalTo(flatMapPar))
            }
          ),
          test("short circuiting") {
            assertM(
              ZStream
                .mergeAll(2)(
                  ZStream.never,
                  ZStream(1)
                )
                .take(1)
                .runCollect
            )(equalTo(Chunk(1)))
          },
          test("interruption propagation") {
            for {
              substreamCancelled <- Ref.make[Boolean](false)
              latch              <- Promise.make[Nothing, Unit]
              fiber <- ZStream(())
                         .flatMapPar(1)(_ =>
                           ZStream.fromZIO(
                             (latch.succeed(()) *> ZIO.infinity).onInterrupt(substreamCancelled.set(true))
                           )
                         )
                         .runDrain
                         .fork
              _         <- latch.await
              _         <- fiber.interrupt
              cancelled <- substreamCancelled.get
            } yield assert(cancelled)(isTrue)
          },
          test("inner errors interrupt all fibers") {
            for {
              substreamCancelled <- Ref.make[Boolean](false)
              latch              <- Promise.make[Nothing, Unit]
              result <- ZStream(
                          ZStream.fromZIO(
                            (latch.succeed(()) *> ZIO.infinity).onInterrupt(substreamCancelled.set(true))
                          ),
                          ZStream.fromZIO(latch.await *> ZIO.fail("Ouch"))
                        ).flatMapPar(2)(identity).runDrain.either
              cancelled <- substreamCancelled.get
            } yield assert(cancelled)(isTrue) && assert(result)(isLeft(equalTo("Ouch")))
<<<<<<< HEAD
          },
          test("outer errors interrupt all fibers") {
=======
          } @@ nonFlaky,
          testM("outer errors interrupt all fibers") {
>>>>>>> 84fb91da
            for {
              substreamCancelled <- Ref.make[Boolean](false)
              latch              <- Promise.make[Nothing, Unit]
              result <- (ZStream(()) ++ ZStream.fromZIO(latch.await *> ZIO.fail("Ouch")))
                          .flatMapPar(2) { _ =>
                            ZStream.fromZIO(
                              (latch.succeed(()) *> ZIO.infinity).onInterrupt(substreamCancelled.set(true))
                            )
                          }
                          .runDrain
                          .either
              cancelled <- substreamCancelled.get
            } yield assert(cancelled)(isTrue) && assert(result)(isLeft(equalTo("Ouch")))
          } @@ nonFlaky,
          test("inner defects interrupt all fibers") {
            val ex = new RuntimeException("Ouch")

            for {
              substreamCancelled <- Ref.make[Boolean](false)
              latch              <- Promise.make[Nothing, Unit]
              result <- ZStream(
                          ZStream.fromZIO(
                            (latch.succeed(()) *> ZIO.infinity).onInterrupt(substreamCancelled.set(true))
                          ),
                          ZStream.fromZIO(latch.await *> ZIO.die(ex))
                        ).flatMapPar(2)(identity).runDrain.exit
              cancelled <- substreamCancelled.get
            } yield assert(cancelled)(isTrue) && assert(result)(dies(equalTo(ex)))
<<<<<<< HEAD
          },
          test("outer defects interrupt all fibers") {
=======
          } @@ nonFlaky,
          testM("outer defects interrupt all fibers") {
>>>>>>> 84fb91da
            val ex = new RuntimeException()

            for {
              substreamCancelled <- Ref.make[Boolean](false)
              latch              <- Promise.make[Nothing, Unit]
              result <- (ZStream(()) ++ ZStream.fromZIO(latch.await *> ZIO.die(ex)))
                          .flatMapPar(2) { _ =>
                            ZStream.fromZIO(
                              (latch.succeed(()) *> ZIO.infinity).onInterrupt(substreamCancelled.set(true))
                            )
                          }
                          .runDrain
                          .exit
              cancelled <- substreamCancelled.get
            } yield assert(cancelled)(isTrue) && assert(result)(dies(equalTo(ex)))
          } @@ nonFlaky,
          test("finalizer ordering") {
            for {
              execution <- Ref.make[List[String]](Nil)
              inner =
                ZStream
                  .acquireReleaseWith(execution.update("InnerAcquire" :: _))(_ => execution.update("InnerRelease" :: _))
              _ <-
                ZStream
                  .acquireReleaseWith(execution.update("OuterAcquire" :: _).as(inner))(_ =>
                    execution.update("OuterRelease" :: _)
                  )
                  .flatMapPar(2)(identity)
                  .runDrain
              results <- execution.get
            } yield assert(results)(
              equalTo(List("OuterRelease", "InnerRelease", "InnerAcquire", "OuterAcquire"))
            )
          }
        ),
        suite("flatMapParSwitch")(
          test("guarantee ordering no parallelism") {
            for {
              lastExecuted <- Ref.make(false)
              semaphore    <- Semaphore.make(1)
              _ <- ZStream(1, 2, 3, 4)
                     .flatMapParSwitch(1) { i =>
                       if (i > 3)
                         ZStream
                           .acquireReleaseWith(UIO.unit)(_ => lastExecuted.set(true))
                           .flatMap(_ => ZStream.empty)
                       else ZStream.managed(semaphore.withPermitManaged).flatMap(_ => ZStream.never)
                     }
                     .runDrain
              result <- semaphore.withPermit(lastExecuted.get)
            } yield assert(result)(isTrue)
          },
          test("guarantee ordering with parallelism") {
            for {
              lastExecuted <- Ref.make(0)
              semaphore    <- Semaphore.make(4)
              _ <- ZStream(1, 2, 3, 4, 5, 6, 7, 8, 9, 10, 11, 12)
                     .flatMapParSwitch(4) { i =>
                       if (i > 8)
                         ZStream
                           .acquireReleaseWith(UIO.unit)(_ => lastExecuted.update(_ + 1))
                           .flatMap(_ => ZStream.empty)
                       else ZStream.managed(semaphore.withPermitManaged).flatMap(_ => ZStream.never)
                     }
                     .runDrain
              result <- semaphore.withPermits(4)(lastExecuted.get)
            } yield assert(result)(equalTo(4))
          },
          test("short circuiting") {
            assertM(
              ZStream(ZStream.never, ZStream(1))
                .flatMapParSwitch(2)(identity)
                .take(1)
                .runCollect
            )(equalTo(Chunk(1)))
          },
          test("interruption propagation") {
            for {
              substreamCancelled <- Ref.make[Boolean](false)
              latch              <- Promise.make[Nothing, Unit]
              fiber <- ZStream(())
                         .flatMapParSwitch(1)(_ =>
                           ZStream.fromZIO(
                             (latch.succeed(()) *> ZIO.infinity).onInterrupt(substreamCancelled.set(true))
                           )
                         )
                         .runCollect
                         .fork
              _         <- latch.await
              _         <- fiber.interrupt
              cancelled <- substreamCancelled.get
            } yield assert(cancelled)(isTrue)
          } @@ flaky,
          test("inner errors interrupt all fibers") {
            for {
              substreamCancelled <- Ref.make[Boolean](false)
              latch              <- Promise.make[Nothing, Unit]
              result <- ZStream(
                          ZStream.fromZIO(
                            (latch.succeed(()) *> ZIO.infinity).onInterrupt(substreamCancelled.set(true))
                          ),
                          ZStream.fromZIO(latch.await *> IO.fail("Ouch"))
                        ).flatMapParSwitch(2)(identity).runDrain.either
              cancelled <- substreamCancelled.get
            } yield assert(cancelled)(isTrue) && assert(result)(isLeft(equalTo("Ouch")))
<<<<<<< HEAD
          } @@ flaky,
          test("outer errors interrupt all fibers") {
=======
          } @@ nonFlaky,
          testM("outer errors interrupt all fibers") {
>>>>>>> 84fb91da
            for {
              substreamCancelled <- Ref.make[Boolean](false)
              latch              <- Promise.make[Nothing, Unit]
              result <- (ZStream(()) ++ ZStream.fromZIO(latch.await *> IO.fail("Ouch")))
                          .flatMapParSwitch(2) { _ =>
                            ZStream.fromZIO(
                              (latch.succeed(()) *> ZIO.infinity).onInterrupt(substreamCancelled.set(true))
                            )
                          }
                          .runDrain
                          .either
              cancelled <- substreamCancelled.get
            } yield assert(cancelled)(isTrue) && assert(result)(isLeft(equalTo("Ouch")))
          } @@ nonFlaky,
          test("inner defects interrupt all fibers") {
            val ex = new RuntimeException("Ouch")

            for {
              substreamCancelled <- Ref.make[Boolean](false)
              latch              <- Promise.make[Nothing, Unit]
              result <- ZStream(
                          ZStream.fromZIO(
                            (latch.succeed(()) *> ZIO.infinity).onInterrupt(substreamCancelled.set(true))
                          ),
                          ZStream.fromZIO(latch.await *> ZIO.die(ex))
                        ).flatMapParSwitch(2)(identity).runDrain.exit
              cancelled <- substreamCancelled.get
            } yield assert(cancelled)(isTrue) && assert(result)(dies(equalTo(ex)))
<<<<<<< HEAD
          },
          test("outer defects interrupt all fibers") {
=======
          } @@ nonFlaky,
          testM("outer defects interrupt all fibers") {
>>>>>>> 84fb91da
            val ex = new RuntimeException()

            for {
              substreamCancelled <- Ref.make[Boolean](false)
              latch              <- Promise.make[Nothing, Unit]
              result <- (ZStream(()) ++ ZStream.fromZIO(latch.await *> ZIO.die(ex)))
                          .flatMapParSwitch(2) { _ =>
                            ZStream.fromZIO(
                              (latch.succeed(()) *> ZIO.infinity).onInterrupt(substreamCancelled.set(true))
                            )
                          }
                          .runDrain
                          .exit
              cancelled <- substreamCancelled.get
            } yield assert(cancelled)(isTrue) && assert(result)(dies(equalTo(ex)))
          } @@ nonFlaky,
          test("finalizer ordering") {
            for {
              execution <- Ref.make(List.empty[String])
              inner = ZStream.acquireReleaseWith(execution.update("InnerAcquire" :: _))(_ =>
                        execution.update("InnerRelease" :: _)
                      )
              _ <-
                ZStream
                  .acquireReleaseWith(execution.update("OuterAcquire" :: _).as(inner))(_ =>
                    execution.update("OuterRelease" :: _)
                  )
                  .flatMapParSwitch(2)(identity)
                  .runDrain
              results <- execution.get
            } yield assert(results)(
              equalTo(List("OuterRelease", "InnerRelease", "InnerAcquire", "OuterAcquire"))
            )
          }
        ),
        suite("flattenExitOption")(
          test("happy path") {
            assertM(
              ZStream
                .range(0, 10)
                .toQueue(1)
                .use(q => ZStream.fromQueue(q).map(_.exit).flattenExitOption.runCollect)
                .map(_.flatMap(_.toList))
            )(equalTo(Chunk.fromIterable(Range(0, 10))))
          },
          test("errors") {
            val e = new RuntimeException("boom")
            assertM(
              (ZStream.range(0, 10) ++ ZStream.fail(e))
                .toQueue(1)
                .use(q => ZStream.fromQueue(q).map(_.exit).flattenExitOption.runCollect)
                .exit
            )(fails(equalTo(e)))
          } @@ zioTag(errors)
        ),
        test("flattenIterables")(checkM(tinyListOf(tinyListOf(Gen.anyInt))) { lists =>
          assertM(ZStream.fromIterable(lists).flattenIterables.runCollect)(equalTo(Chunk.fromIterable(lists.flatten)))
        }),
        suite("flattenTake")(
          test("happy path")(checkM(tinyListOf(Gen.chunkOf(Gen.anyInt))) { chunks =>
            assertM(
              ZStream
                .fromChunks(chunks: _*)
                .mapChunks(chunk => Chunk.single(Take.chunk(chunk)))
                .flattenTake
                .runCollect
            )(equalTo(chunks.fold(Chunk.empty)(_ ++ _)))
          }),
          test("stop collecting on Exit.Failure") {
            assertM(
              ZStream(
                Take.chunk(Chunk(1, 2)),
                Take.single(3),
                Take.end
              ).flattenTake.runCollect
            )(equalTo(Chunk(1, 2, 3)))
          },
          test("work with empty chunks") {
            assertM(
              ZStream(Take.chunk(Chunk.empty), Take.chunk(Chunk.empty)).flattenTake.runCollect
            )(isEmpty)
          },
          test("work with empty streams") {
            assertM(ZStream.fromIterable[Take[Nothing, Nothing]](Nil).flattenTake.runCollect)(
              isEmpty
            )
          }
        ),
        suite("foreach")(
          test("foreach") {
            for {
              ref <- Ref.make(0)
              _   <- ZStream(1, 1, 1, 1, 1).foreach[Any, Nothing](a => ref.update(_ + a))
              sum <- ref.get
            } yield assert(sum)(equalTo(5))
          },
          test("foreachWhile") {
            for {
              ref <- Ref.make(0)
              _ <- ZStream(1, 1, 1, 1, 1, 1).foreachWhile[Any, Nothing](a =>
                     ref.modify(sum =>
                       if (sum >= 3) (false, sum)
                       else (true, sum + a)
                     )
                   )
              sum <- ref.get
            } yield assert(sum)(equalTo(3))
          },
          test("foreachWhile short circuits") {
            for {
              flag <- Ref.make(true)
              _ <- (ZStream(true, true, false) ++ ZStream.fromZIO(flag.set(false)).drain)
                     .foreachWhile(ZIO.succeedNow)
              skipped <- flag.get
            } yield assert(skipped)(isTrue)
          }
        ),
        test("forever") {
          for {
            ref <- Ref.make(0)
            _ <- ZStream(1).forever.foreachWhile[Any, Nothing](_ =>
                   ref.modify(sum => (if (sum >= 9) false else true, sum + 1))
                 )
            sum <- ref.get
          } yield assert(sum)(equalTo(10))
        },
        suite("groupBy")(
          test("values") {
            val words = List.fill(1000)(0 to 100).flatten.map(_.toString())
            assertM(
              ZStream
                .fromIterable(words)
                .groupByKey(identity, 8192) { case (k, s) =>
                  ZStream.fromZIO(s.runCollect.map(l => k -> l.size))
                }
                .runCollect
                .map(_.toMap)
            )(equalTo((0 to 100).map((_.toString -> 1000)).toMap))
          },
          test("first") {
            val words = List.fill(1000)(0 to 100).flatten.map(_.toString())
            assertM(
              ZStream
                .fromIterable(words)
                .groupByKey(identity, 1050)
                .first(2) { case (k, s) =>
                  ZStream.fromZIO(s.runCollect.map(l => k -> l.size))
                }
                .runCollect
                .map(_.toMap)
            )(equalTo((0 to 1).map((_.toString -> 1000)).toMap))
          },
          test("filter") {
            val words = List.fill(1000)(0 to 100).flatten
            assertM(
              ZStream
                .fromIterable(words)
                .groupByKey(identity, 1050)
                .filter(_ <= 5) { case (k, s) =>
                  ZStream.fromZIO(s.runCollect.map(l => k -> l.size))
                }
                .runCollect
                .map(_.toMap)
            )(equalTo((0 to 5).map((_ -> 1000)).toMap))
          },
          test("outer errors") {
            val words = List("abc", "test", "test", "foo")
            assertM(
              (ZStream.fromIterable(words) ++ ZStream.fail("Boom"))
                .groupByKey(identity) { case (_, s) => s.drain }
                .runCollect
                .either
            )(isLeft(equalTo("Boom")))
          }
        ) @@ TestAspect.jvmOnly,
        suite("haltWhen")(
          suite("haltWhen(Promise)")(
            test("halts after the current element") {
              for {
                interrupted <- Ref.make(false)
                latch       <- Promise.make[Nothing, Unit]
                halt        <- Promise.make[Nothing, Unit]
                _ <- ZStream
                       .fromZIO(latch.await.onInterrupt(interrupted.set(true)))
                       .haltWhen(halt)
                       .runDrain
                       .fork
                _      <- halt.succeed(())
                _      <- latch.succeed(())
                result <- interrupted.get
              } yield assert(result)(isFalse)
            },
            test("propagates errors") {
              for {
                halt <- Promise.make[String, Nothing]
                _    <- halt.fail("Fail")
                result <- ZStream(1)
                            .haltWhen(halt)
                            .runDrain
                            .either
              } yield assert(result)(isLeft(equalTo("Fail")))
            } @@ zioTag(errors)
          ),
          suite("haltWhen(IO)")(
            test("halts after the current element") {
              for {
                interrupted <- Ref.make(false)
                latch       <- Promise.make[Nothing, Unit]
                halt        <- Promise.make[Nothing, Unit]
                _ <- ZStream
                       .fromZIO(latch.await.onInterrupt(interrupted.set(true)))
                       .haltWhen(halt.await)
                       .runDrain
                       .fork
                _      <- halt.succeed(())
                _      <- latch.succeed(())
                result <- interrupted.get
              } yield assert(result)(isFalse)
            },
            test("propagates errors") {
              for {
                halt <- Promise.make[String, Nothing]
                _    <- halt.fail("Fail")
                result <- ZStream(0).forever
                            .haltWhen(halt.await)
                            .runDrain
                            .either
              } yield assert(result)(isLeft(equalTo("Fail")))
            } @@ zioTag(errors)
          )
        ),
        suite("haltAfter")(
          test("halts after given duration") {
            assertWithChunkCoordination(List(Chunk(1), Chunk(2), Chunk(3), Chunk(4))) { c =>
              assertM(
                for {
                  fiber <- ZStream
                             .fromQueue(c.queue)
                             .collectWhileSuccess
                             .haltAfter(5.seconds)
                             .tap(_ => c.proceed)
                             .runCollect
                             .fork
                  _      <- c.offer *> TestClock.adjust(3.seconds) *> c.awaitNext
                  _      <- c.offer *> TestClock.adjust(3.seconds) *> c.awaitNext
                  _      <- c.offer *> TestClock.adjust(3.seconds) *> c.awaitNext
                  _      <- c.offer
                  result <- fiber.join
                } yield result
              )(equalTo(Chunk(Chunk(1), Chunk(2), Chunk(3))))
            }
          },
          test("will process first chunk") {
            for {
              queue  <- Queue.unbounded[Int]
              fiber  <- ZStream.fromQueue(queue).haltAfter(5.seconds).runCollect.fork
              _      <- TestClock.adjust(6.seconds)
              _      <- queue.offer(1)
              result <- fiber.join
            } yield assert(result)(equalTo(Chunk(1)))
          }
        ),
        suite("grouped")(
          test("sanity") {
            assertM(ZStream(1, 2, 3, 4, 5).grouped(2).runCollect)(equalTo(Chunk(Chunk(1, 2), Chunk(3, 4), Chunk(5))))
          },
          test("group size is correct") {
            assertM(ZStream.range(0, 100).grouped(10).map(_.size).runCollect)(equalTo(Chunk.fill(10)(10)))
          },
          test("doesn't emit empty chunks") {
            assertM(ZStream.fromIterable(List.empty[Int]).grouped(5).runCollect)(equalTo(Chunk.empty))
          }
        ),
        suite("groupedWithin")(
          test("group based on time passed") {
            assertWithChunkCoordination(List(Chunk(1, 2), Chunk(3, 4), Chunk.single(5))) { c =>
              val stream = ZStream
                .fromQueue(c.queue)
                .collectWhileSuccess
                .flattenChunks
                .groupedWithin(10, 2.seconds)
                .tap(_ => c.proceed)

              assertM(for {
                f      <- stream.runCollect.fork
                _      <- c.offer *> TestClock.adjust(2.seconds) *> c.awaitNext
                _      <- c.offer *> TestClock.adjust(2.seconds) *> c.awaitNext
                _      <- c.offer
                result <- f.join
              } yield result)(equalTo(Chunk(Chunk(1, 2), Chunk(3, 4), Chunk(5))))
            }
          } @@ timeout(10.seconds) @@ flaky,
          test("group based on time passed (#5013)") {
            val chunkResult = Chunk(
              Chunk(1, 2, 3),
              Chunk(4, 5, 6),
              Chunk(7, 8, 9),
              Chunk(10, 11, 12, 13, 14, 15, 16, 17, 18, 19),
              Chunk(20, 21, 22, 23, 24, 25, 26, 27, 28, 29)
            )

            assertWithChunkCoordination((1 to 29).map(Chunk.single).toList) { c =>
              for {
                latch <- ZStream.Handoff.make[Unit]
                ref   <- Ref.make(0)
                fiber <- ZStream
                           .fromQueue(c.queue)
                           .collectWhileSuccess
                           .flattenChunks
                           .tap(_ => c.proceed)
                           .groupedWithin(10, 3.seconds)
                           .tap(chunk => ref.update(_ + chunk.size) *> latch.offer(()))
                           .run(ZSink.take(5))
                           .fork
                _       <- c.offer *> TestClock.adjust(1.second) *> c.awaitNext
                _       <- c.offer *> TestClock.adjust(1.second) *> c.awaitNext
                _       <- c.offer *> TestClock.adjust(1.second) *> c.awaitNext
                result0 <- latch.take *> ref.get
                _       <- c.offer *> TestClock.adjust(1.second) *> c.awaitNext
                _       <- c.offer *> TestClock.adjust(1.second) *> c.awaitNext
                _       <- c.offer *> TestClock.adjust(1.second) *> c.awaitNext
                result1 <- latch.take *> ref.get
                _       <- c.offer *> TestClock.adjust(1.second) *> c.awaitNext
                _       <- c.offer *> TestClock.adjust(1.second) *> c.awaitNext
                _       <- c.offer *> TestClock.adjust(1.second) *> c.awaitNext
                result2 <- latch.take *> ref.get
                // This part is to make sure schedule clock is being restarted
                // when the specified amount of elements has been reached
                _       <- TestClock.adjust(2.second) *> (c.offer *> c.awaitNext).repeatN(9)
                result3 <- latch.take *> ref.get
                _       <- c.offer *> c.awaitNext *> TestClock.adjust(2.second) *> (c.offer *> c.awaitNext).repeatN(8)
                result4 <- latch.take *> ref.get
                result  <- fiber.join
              } yield assert(result)(equalTo(chunkResult)) &&
                assert(result0)(equalTo(3)) &&
                assert(result1)(equalTo(6)) &&
                assert(result2)(equalTo(9)) &&
                assert(result3)(equalTo(19)) &&
                assert(result4)(equalTo(29))
            }
          },
          test("group immediately when chunk size is reached") {
            assertM(ZStream(1, 2, 3, 4).groupedWithin(2, 10.seconds).runCollect)(
              equalTo(Chunk(Chunk(1, 2), Chunk(3, 4)))
            )
          }
        ),
        test("interleave") {
          val s1 = ZStream(2, 3)
          val s2 = ZStream(5, 6, 7)

          assertM(s1.interleave(s2).runCollect)(equalTo(Chunk(2, 5, 3, 6, 7)))
        },
        test("interleaveWith") {
          def interleave(b: Chunk[Boolean], s1: => Chunk[Int], s2: => Chunk[Int]): Chunk[Int] =
            b.headOption.map { hd =>
              if (hd) s1 match {
                case h +: t =>
                  h +: interleave(b.tail, t, s2)
                case _ =>
                  if (s2.isEmpty) Chunk.empty
                  else interleave(b.tail, Chunk.empty, s2)
              }
              else
                s2 match {
                  case h +: t =>
                    h +: interleave(b.tail, s1, t)
                  case _ =>
                    if (s1.isEmpty) Chunk.empty
                    else interleave(b.tail, s1, Chunk.empty)
                }
            }.getOrElse(Chunk.empty)

          val int = Gen.int(0, 5)

          checkM(
            int.flatMap(pureStreamGen(Gen.boolean, _)),
            int.flatMap(pureStreamGen(Gen.anyInt, _)),
            int.flatMap(pureStreamGen(Gen.anyInt, _))
          ) { (b, s1, s2) =>
            for {
              interleavedStream <- s1.interleaveWith(s2)(b).runCollect
              b                 <- b.runCollect
              s1                <- s1.runCollect
              s2                <- s2.runCollect
              interleavedLists   = interleave(b, s1, s2)
            } yield assert(interleavedStream)(equalTo(interleavedLists))
          }
        },
        suite("Stream.intersperse")(
          test("intersperse several") {
            Stream(1, 2, 3, 4)
              .map(_.toString)
              .intersperse("@")
              .runCollect
              .map(result => assert(result)(equalTo(Chunk("1", "@", "2", "@", "3", "@", "4"))))
          },
          test("intersperse several with begin and end") {
            Stream(1, 2, 3, 4)
              .map(_.toString)
              .intersperse("[", "@", "]")
              .runCollect
              .map(result => assert(result)(equalTo(Chunk("[", "1", "@", "2", "@", "3", "@", "4", "]"))))
          },
          test("intersperse single") {
            Stream(1)
              .map(_.toString)
              .intersperse("@")
              .runCollect
              .map(result => assert(result)(equalTo(Chunk("1"))))
          },
          test("intersperse single with begin and end") {
            Stream(1)
              .map(_.toString)
              .intersperse("[", "@", "]")
              .runCollect
              .map(result => assert(result)(equalTo(Chunk("[", "1", "]"))))
          },
          test("mkString(Sep) equivalence") {
            checkM(
              Gen
                .int(0, 10)
                .flatMap(Gen.listOfN(_)(Gen.small(Gen.chunkOfN(_)(Gen.anyInt))))
            ) { chunks =>
              val stream = ZStream.fromChunks(chunks: _*)

              for {
                interspersed <- stream.map(_.toString).intersperse("@").runCollect.map(_.mkString)
                regular      <- stream.map(_.toString).runCollect.map(_.mkString("@"))
              } yield assert(interspersed)(equalTo(regular))
            }
          },
          test("mkString(Before, Sep, After) equivalence") {
            checkM(
              Gen
                .int(0, 10)
                .flatMap(Gen.listOfN(_)(Gen.small(Gen.chunkOfN(_)(Gen.anyInt))))
            ) { chunks =>
              val stream = ZStream.fromChunks(chunks: _*)

              for {
                interspersed <- stream.map(_.toString).intersperse("[", "@", "]").runCollect.map(_.mkString)
                regular      <- stream.map(_.toString).runCollect.map(_.mkString("[", "@", "]"))
              } yield assert(interspersed)(equalTo(regular))
            }
          },
          test("intersperse several from repeat effect (#3729)") {
            Stream
              .repeatZIO(ZIO.succeed(42))
              .map(_.toString)
              .take(4)
              .intersperse("@")
              .runCollect
              .map(result => assert(result)(equalTo(Chunk("42", "@", "42", "@", "42", "@", "42"))))
          },
          test("intersperse several from repeat effect chunk single element (#3729)") {
            Stream
              .repeatZIOChunk(ZIO.succeed(Chunk(42)))
              .map(_.toString)
              .intersperse("@")
              .take(4)
              .runCollect
              .map(result => assert(result)(equalTo(Chunk("42", "@", "42", "@"))))
          }
        ),
        suite("interruptWhen")(
          suite("interruptWhen(Promise)")(
            test("interrupts the current element") {
              for {
                interrupted <- Ref.make(false)
                latch       <- Promise.make[Nothing, Unit]
                halt        <- Promise.make[Nothing, Unit]
                started     <- Promise.make[Nothing, Unit]
                fiber <- ZStream
                           .fromZIO(
                             (started.succeed(()) *> latch.await).onInterrupt(interrupted.set(true))
                           )
                           .interruptWhen(halt)
                           .runDrain
                           .fork
                _      <- started.await *> halt.succeed(())
                _      <- fiber.await
                result <- interrupted.get
              } yield assert(result)(isTrue)
            },
            test("propagates errors") {
              for {
                halt <- Promise.make[String, Nothing]
                _    <- halt.fail("Fail")
                result <- ZStream(1)
                            .interruptWhen(halt)
                            .runDrain
                            .either
              } yield assert(result)(isLeft(equalTo("Fail")))
            } @@ zioTag(errors)
          ) @@ zioTag(interruption),
          suite("interruptWhen(IO)")(
            test("interrupts the current element") {
              for {
                interrupted <- Ref.make(false)
                latch       <- Promise.make[Nothing, Unit]
                halt        <- Promise.make[Nothing, Unit]
                started     <- Promise.make[Nothing, Unit]
                fiber <- ZStream
                           .fromZIO(
                             (started.succeed(()) *> latch.await).onInterrupt(interrupted.set(true))
                           )
                           .interruptWhen(halt.await)
                           .runDrain
                           .fork
                _      <- started.await *> halt.succeed(())
                _      <- fiber.await
                result <- interrupted.get
              } yield assert(result)(isTrue)
            },
            test("propagates errors") {
              for {
                halt <- Promise.make[String, Nothing]
                _    <- halt.fail("Fail")
                result <- ZStream
                            .fromZIO(ZIO.never)
                            .interruptWhen(halt.await)
                            .runDrain
                            .either
              } yield assert(result)(isLeft(equalTo("Fail")))
            } @@ zioTag(errors)
          ) @@ zioTag(interruption)
        ),
        suite("interruptAfter")(
          test("interrupts after given duration") {
            assertWithChunkCoordination(List(Chunk(1), Chunk(2), Chunk(3))) { c =>
              assertM(
                for {
                  fiber <- ZStream
                             .fromQueue(c.queue)
                             .collectWhileSuccess
                             .interruptAfter(5.seconds)
                             .tap(_ => c.proceed)
                             .runCollect
                             .fork
                  _      <- c.offer *> TestClock.adjust(3.seconds) *> c.awaitNext
                  _      <- c.offer *> TestClock.adjust(3.seconds) *> c.awaitNext
                  _      <- c.offer
                  result <- fiber.join
                } yield result
              )(equalTo(Chunk(Chunk(1), Chunk(2))))
            }
          },
          test("interrupts before first chunk") {
            for {
              queue  <- Queue.unbounded[Int]
              fiber  <- ZStream.fromQueue(queue).interruptAfter(5.seconds).runCollect.fork
              _      <- TestClock.adjust(6.seconds)
              _      <- queue.offer(1)
              result <- fiber.join
            } yield assert(result)(isEmpty)
          } @@ timeout(10.seconds) @@ flaky
        ) @@ zioTag(interruption),
        suite("lock")(
          test("shifts and shifts back if there is a previous locked executor") {
            val global = Executor.fromExecutionContext(100)(ExecutionContext.global)
            for {
              default   <- ZIO.executor
              ref1      <- Ref.make[Executor](default)
              ref2      <- Ref.make[Executor](default)
              stream1    = ZStream.fromZIO(ZIO.executor.flatMap(ref1.set)).lock(global)
              stream2    = ZStream.fromZIO(ZIO.executor.flatMap(ref2.set))
              _         <- (stream1 *> stream2).runDrain.lock(default)
              executor1 <- ref1.get
              executor2 <- ref2.get
            } yield assert(executor1)(equalTo(global)) &&
              assert(executor2)(equalTo(default))
          },
          test("shifts and does not shift back if there is no previous locked executor") {
            val global = Executor.fromExecutionContext(100)(ExecutionContext.global)
            for {
              default   <- ZIO.executor
              ref1      <- Ref.make[Executor](default)
              ref2      <- Ref.make[Executor](default)
              stream1    = ZStream.fromZIO(ZIO.executor.flatMap(ref1.set)).lock(global)
              stream2    = ZStream.fromZIO(ZIO.executor.flatMap(ref2.set))
              _         <- (stream1 *> stream2).runDrain
              executor1 <- ref1.get
              executor2 <- ref2.get
            } yield assert(executor1)(equalTo(global)) &&
              assert(executor2)(equalTo(global))
          }
        ),
        suite("managed")(
          test("preserves interruptibility of effect") {
            for {
              interruptible <- ZStream
                                 .managed(ZManaged.fromZIO(ZIO.checkInterruptible(UIO.succeed(_))))
                                 .runHead
              uninterruptible <- ZStream
                                   .managed(ZManaged.fromZIOUninterruptible(ZIO.checkInterruptible(UIO.succeed(_))))
                                   .runHead
            } yield assert(interruptible)(isSome(equalTo(InterruptStatus.Interruptible))) &&
              assert(uninterruptible)(isSome(equalTo(InterruptStatus.Uninterruptible)))
          }
        ),
        test("map")(checkM(pureStreamOfInts, Gen.function(Gen.anyInt)) { (s, f) =>
          for {
            res1 <- s.map(f).runCollect
            res2 <- s.runCollect.map(_.map(f))
          } yield assert(res1)(equalTo(res2))
        }),
        test("mapAccum") {
          assertM(ZStream(1, 1, 1).mapAccum(0)((acc, el) => (acc + el, acc + el)).runCollect)(
            equalTo(Chunk(1, 2, 3))
          )
        },
        suite("mapAccumZIO")(
          test("mapAccumZIO happy path") {
            assertM(
              ZStream(1, 1, 1)
                .mapAccumZIO[Any, Nothing, Int, Int](0)((acc, el) => IO.succeed((acc + el, acc + el)))
                .runCollect
            )(equalTo(Chunk(1, 2, 3)))
          },
          test("mapAccumZIO error") {
            ZStream(1, 1, 1)
              .mapAccumZIO(0)((_, _) => IO.fail("Ouch"))
              .runCollect
              .either
              .map(assert(_)(isLeft(equalTo("Ouch"))))
          } @@ zioTag(errors),
          test("laziness on chunks") {
            assertM(
              ZStream(1, 2, 3)
                .mapAccumZIO(()) {
                  case (_, 3) => ZIO.fail("boom")
                  case (_, x) => UIO.succeed(((), x))
                }
                .either
                .runCollect
            )(equalTo(Chunk(Right(1), Right(2), Left("boom"))))
          }
        ),
        test("mapConcat")(checkM(pureStreamOfInts, Gen.function(Gen.listOf(Gen.anyInt))) { (s, f) =>
          for {
            res1 <- s.mapConcat(f).runCollect
            res2 <- s.runCollect.map(_.flatMap(v => f(v).toSeq))
          } yield assert(res1)(equalTo(res2))
        }),
        test("mapConcatChunk")(checkM(pureStreamOfInts, Gen.function(Gen.chunkOf(Gen.anyInt))) { (s, f) =>
          for {
            res1 <- s.mapConcatChunk(f).runCollect
            res2 <- s.runCollect.map(_.flatMap(v => f(v).toSeq))
          } yield assert(res1)(equalTo(res2))
        }),
        suite("mapConcatChunkM")(
          test("mapConcatChunkM happy path") {
            checkM(pureStreamOfInts, Gen.function(Gen.chunkOf(Gen.anyInt))) { (s, f) =>
              for {
                res1 <- s.mapConcatChunkZIO(b => UIO.succeedNow(f(b))).runCollect
                res2 <- s.runCollect.map(_.flatMap(v => f(v).toSeq))
              } yield assert(res1)(equalTo(res2))
            }
          },
          test("mapConcatChunkM error") {
            ZStream(1, 2, 3)
              .mapConcatChunkZIO(_ => IO.fail("Ouch"))
              .runCollect
              .either
              .map(assert(_)(equalTo(Left("Ouch"))))
          }
        ),
        suite("mapConcatM")(
          test("mapConcatM happy path") {
            checkM(pureStreamOfInts, Gen.function(Gen.listOf(Gen.anyInt))) { (s, f) =>
              for {
                res1 <- s.mapConcatZIO(b => UIO.succeedNow(f(b))).runCollect
                res2 <- s.runCollect.map(_.flatMap(v => f(v).toSeq))
              } yield assert(res1)(equalTo(res2))
            }
          },
          test("mapConcatM error") {
            ZStream(1, 2, 3)
              .mapConcatZIO(_ => IO.fail("Ouch"))
              .runCollect
              .either
              .map(assert(_)(equalTo(Left("Ouch"))))
          }
        ),
        test("mapError") {
          ZStream
            .fail("123")
            .mapError(_.toInt)
            .runCollect
            .either
            .map(assert(_)(isLeft(equalTo(123))))
        },
        test("mapErrorCause") {
          ZStream
            .failCause(Cause.fail("123"))
            .mapErrorCause(_.map(_.toInt))
            .runCollect
            .either
            .map(assert(_)(isLeft(equalTo(123))))
        },
        suite("mapZIO")(
          test("ZIO#foreach equivalence") {
            checkM(Gen.small(Gen.listOfN(_)(Gen.anyByte)), Gen.function(Gen.successes(Gen.anyByte))) { (data, f) =>
              val s = ZStream.fromIterable(data)

              for {
                l <- s.mapZIO(f).runCollect
                r <- IO.foreach(data)(f)
              } yield assert(l.toList)(equalTo(r))
            }
          },
          test("laziness on chunks") {
            assertM(
              ZStream(1, 2, 3).mapZIO {
                case 3 => ZIO.fail("boom")
                case x => UIO.succeed(x)
              }.either.runCollect
            )(equalTo(Chunk(Right(1), Right(2), Left("boom"))))
          }
        ),
        suite("mapZIOPar")(
          test("foreachParN equivalence") {
            checkNM(10)(Gen.small(Gen.listOfN(_)(Gen.anyByte)), Gen.function(Gen.successes(Gen.anyByte))) { (data, f) =>
              val s = ZStream.fromIterable(data)

              for {
                l <- s.mapZIOPar(8)(f).runCollect
                r <- IO.foreachParN(8)(data)(f)
              } yield assert(l.toList)(equalTo(r))
            }
          },
          test("order when n = 1") {
            for {
              queue  <- Queue.unbounded[Int]
              _      <- ZStream.range(0, 9).mapZIOPar(1)(queue.offer).runDrain
              result <- queue.takeAll
            } yield assert(result)(equalTo(result.sorted))
          },
          test("interruption propagation") {
            for {
              interrupted <- Ref.make(false)
              latch       <- Promise.make[Nothing, Unit]
              fib <- ZStream(())
                       .mapZIOPar(1)(_ => (latch.succeed(()) *> ZIO.infinity).onInterrupt(interrupted.set(true)))
                       .runDrain
                       .fork
              _      <- latch.await
              _      <- fib.interrupt
              result <- interrupted.get
            } yield assert(result)(isTrue)
          },
          test("guarantee ordering")(checkM(Gen.int(1, 4096), Gen.listOf(Gen.anyInt)) { (n: Int, m: List[Int]) =>
            for {
              mapZIO    <- ZStream.fromIterable(m).mapZIO(UIO.succeedNow).runCollect
              mapZIOPar <- ZStream.fromIterable(m).mapZIOPar(n)(UIO.succeedNow).runCollect
            } yield assert(n)(isGreaterThan(0)) implies assert(mapZIO)(equalTo(mapZIOPar))
          }),
          test("awaits children fibers properly") {
            assertM(
              ZStream
                .fromIterable((0 to 100))
                .interruptWhen(ZIO.never)
                .mapZIOPar(8)(_ => ZIO(1).repeatN(2000))
                .runDrain
                .exit
                .map(_.interrupted)
            )(equalTo(false))
          } @@ TestAspect.jvmOnly,
          test("interrupts pending tasks when one of the tasks fails") {
            for {
              interrupted <- Ref.make(0)
              latch1      <- Promise.make[Nothing, Unit]
              latch2      <- Promise.make[Nothing, Unit]
              result <- ZStream(1, 2, 3)
                          .mapZIOPar(3) {
                            case 1 => (latch1.succeed(()) *> ZIO.never).onInterrupt(interrupted.update(_ + 1))
                            case 2 => (latch2.succeed(()) *> ZIO.never).onInterrupt(interrupted.update(_ + 1))
                            case 3 => latch1.await *> latch2.await *> ZIO.fail("Boom")
                          }
                          .runDrain
                          .exit
              count <- interrupted.get
            } yield assert(count)(equalTo(2)) && assert(result)(fails(equalTo("Boom")))
          } @@ nonFlaky
        ),
        suite("mapZIOParUnordered")(
          test("mapping with failure is failure") {
            val stream =
              ZStream.fromIterable(0 to 3).mapZIOParUnordered(10)(_ => ZIO.fail("fail"))
            assertM(stream.runDrain.exit)(fails(equalTo("fail")))
          } @@ nonFlaky
        ),
        suite("mergeTerminateLeft")(
          test("terminates as soon as the first stream terminates") {
            for {
              queue1 <- Queue.unbounded[Int]
              queue2 <- Queue.unbounded[Int]
              stream1 = ZStream.fromQueue(queue1)
              stream2 = ZStream.fromQueue(queue2)
              fiber  <- stream1.mergeTerminateLeft(stream2).runCollect.fork
              _      <- queue1.offer(1) *> TestClock.adjust(1.second)
              _      <- queue1.offer(2) *> TestClock.adjust(1.second)
              _      <- queue1.shutdown *> TestClock.adjust(1.second)
              _      <- queue2.offer(3)
              result <- fiber.join
            } yield assert(result)(equalTo(Chunk(1, 2)))
          },
          test("interrupts pulling on finish") {
            val s1 = ZStream(1, 2, 3)
            val s2 = ZStream.fromZIO(Clock.sleep(5.seconds).as(4))
            assertM(s1.mergeTerminateLeft(s2).runCollect)(equalTo(Chunk(1, 2, 3)))
          }
        ),
        suite("mergeTerminateRight")(
          test("terminates as soon as the second stream terminates") {
            for {
              queue1 <- Queue.unbounded[Int]
              queue2 <- Queue.unbounded[Int]
              stream1 = ZStream.fromQueue(queue1)
              stream2 = ZStream.fromQueue(queue2)
              fiber  <- stream1.mergeTerminateRight(stream2).runCollect.fork
              _      <- queue2.offer(2) *> TestClock.adjust(1.second)
              _      <- queue2.offer(3) *> TestClock.adjust(1.second)
              _      <- queue2.shutdown *> TestClock.adjust(1.second)
              _      <- queue1.offer(1)
              result <- fiber.join
            } yield assert(result)(equalTo(Chunk(2, 3)))
          } @@ exceptJS
        ),
        suite("mergeTerminateEither")(
          test("terminates as soon as either stream terminates") {
            for {
              queue1 <- Queue.unbounded[Int]
              queue2 <- Queue.unbounded[Int]
              stream1 = ZStream.fromQueue(queue1)
              stream2 = ZStream.fromQueue(queue2)
              fiber  <- stream1.mergeTerminateEither(stream2).runCollect.fork
              _      <- queue1.shutdown
              _      <- TestClock.adjust(1.second)
              _      <- queue2.offer(1)
              result <- fiber.join
            } yield assert(result)(isEmpty)
          }
        ),
        suite("mergeWith")(
          test("equivalence with set union")(checkM(streamOfInts, streamOfInts) {
            (s1: ZStream[Any, String, Int], s2: ZStream[Any, String, Int]) =>
              for {
                mergedStream <- (s1 merge s2).runCollect.map(_.toSet).exit
                mergedLists <- s1.runCollect
                                 .zipWith(s2.runCollect)((left, right) => left ++ right)
                                 .map(_.toSet)
                                 .exit
              } yield assert(!mergedStream.succeeded && !mergedLists.succeeded)(isTrue) || assert(
                mergedStream
              )(
                equalTo(mergedLists)
              )
          }),
          test("fail as soon as one stream fails") {
            assertM(ZStream(1, 2, 3).merge(ZStream.fail(())).runCollect.exit.map(_.succeeded))(
              equalTo(false)
            )
          } @@ nonFlaky(20),
          test("prioritizes failure") {
            val s1 = ZStream.never
            val s2 = ZStream.fail("Ouch")

            assertM(s1.mergeWith(s2)(_ => (), _ => ()).runCollect.either)(isLeft(equalTo("Ouch")))
          }
        ),
        suite("partitionEither")(
          test("allows repeated runs without hanging") {
            val stream = ZStream
              .fromIterable[Int](Seq.empty)
              .partitionEither(i => ZIO.succeedNow(if (i % 2 == 0) Left(i) else Right(i)))
              .map { case (evens, odds) => evens.mergeEither(odds) }
              .use(_.runCollect)
            assertM(ZIO.collectAll(Range(0, 100).toList.map(_ => stream)).map(_ => 0))(equalTo(0))
          },
          test("values") {
            ZStream
              .range(0, 6)
              .partitionEither { i =>
                if (i % 2 == 0) ZIO.succeedNow(Left(i))
                else ZIO.succeedNow(Right(i))
              }
              .use { case (s1, s2) =>
                for {
                  out1 <- s1.runCollect
                  out2 <- s2.runCollect
                } yield assert(out1)(equalTo(Chunk(0, 2, 4))) && assert(out2)(
                  equalTo(Chunk(1, 3, 5))
                )
              }
          },
          test("errors") {
            (ZStream.range(0, 1) ++ ZStream.fail("Boom")).partitionEither { i =>
              if (i % 2 == 0) ZIO.succeedNow(Left(i))
              else ZIO.succeedNow(Right(i))
            }.use { case (s1, s2) =>
              for {
                out1 <- s1.runCollect.either
                out2 <- s2.runCollect.either
              } yield assert(out1)(isLeft(equalTo("Boom"))) && assert(out2)(
                isLeft(equalTo("Boom"))
              )
            }
          },
          test("backpressure") {
            ZStream
              .range(0, 6)
              .partitionEither(
                i =>
                  if (i % 2 == 0) ZIO.succeedNow(Left(i))
                  else ZIO.succeedNow(Right(i)),
                1
              )
              .use { case (s1, s2) =>
                for {
                  ref    <- Ref.make[List[Int]](Nil)
                  latch1 <- Promise.make[Nothing, Unit]
                  fib <- s1
                           .tap(i => ref.update(i :: _) *> latch1.succeed(()).when(i == 2))
                           .runDrain
                           .fork
                  _         <- latch1.await
                  snapshot1 <- ref.get
                  other     <- s2.runCollect
                  _         <- fib.await
                  snapshot2 <- ref.get
                } yield assert(snapshot1)(equalTo(List(2, 0))) && assert(snapshot2)(
                  equalTo(List(4, 2, 0))
                ) && assert(
                  other
                )(
                  equalTo(
                    Chunk(
                      1,
                      3,
                      5
                    )
                  )
                )
              }
          }
        ),
        test("peel") {
          val sink: ZSink[Any, Nothing, Int, Nothing, Chunk[Int]] = ZSink {
            ZManaged.succeed {
              case Some(inputs) => Push.emit(inputs, Chunk.empty)
              case None         => Push.emit(Chunk.empty, Chunk.empty)
            }
          }

          ZStream.fromChunks(Chunk(1, 2, 3), Chunk(4, 5, 6)).peel(sink).use { case (chunk, rest) =>
            rest.runCollect.map { rest =>
              assert(chunk)(equalTo(Chunk(1, 2, 3))) &&
              assert(rest)(equalTo(Chunk(4, 5, 6)))
            }
          }
        },
        test("onError") {
          for {
            flag   <- Ref.make(false)
            exit   <- ZStream.fail("Boom").onError(_ => flag.set(true)).runDrain.exit
            called <- flag.get
          } yield assert(called)(isTrue) && assert(exit)(fails(equalTo("Boom")))
        } @@ zioTag(errors),
        test("orElse") {
          val s1 = ZStream(1, 2, 3) ++ ZStream.fail("Boom")
          val s2 = ZStream(4, 5, 6)
          s1.orElse(s2).runCollect.map(assert(_)(equalTo(Chunk(1, 2, 3, 4, 5, 6))))
        },
        test("orElseEither") {
          val s1 = ZStream.succeed(1) ++ ZStream.fail("Boom")
          val s2 = ZStream.succeed(2)
          s1.orElseEither(s2).runCollect.map(assert(_)(equalTo(Chunk(Left(1), Right(2)))))
        },
        test("orElseFail") {
          val s1 = ZStream.succeed(1) ++ ZStream.fail("Boom")
          s1.orElseFail("Boomer").runCollect.either.map(assert(_)(isLeft(equalTo("Boomer"))))
        },
        test("orElseOptional") {
          val s1 = ZStream.succeed(1) ++ ZStream.fail(None)
          val s2 = ZStream.succeed(2)
          s1.orElseOptional(s2).runCollect.map(assert(_)(equalTo(Chunk(1, 2))))
        },
        test("orElseSucceed") {
          val s1 = ZStream.succeed(1) ++ ZStream.fail("Boom")
          s1.orElseSucceed(2).runCollect.map(assert(_)(equalTo(Chunk(1, 2))))
        },
        suite("repeat")(
          test("repeat")(
            assertM(
              ZStream(1)
                .repeat(Schedule.recurs(4))
                .runCollect
            )(equalTo(Chunk(1, 1, 1, 1, 1)))
          ),
          test("short circuits")(
            for {
              ref <- Ref.make[List[Int]](Nil)
              fiber <- ZStream
                         .fromZIO(ref.update(1 :: _))
                         .repeat(Schedule.spaced(10.millis))
                         .take(2)
                         .runDrain
                         .fork
              _      <- TestClock.adjust(50.millis)
              _      <- fiber.join
              result <- ref.get
            } yield assert(result)(equalTo(List(1, 1)))
          ),
          test("does not swallow errors on a repetition") {
            Ref.make(0).flatMap { counter =>
              ZStream
                .fromZIO(
                  counter.getAndUpdate(_ + 1).flatMap {
                    case i if i <= 2 => UIO.succeed(i)
                    case otherwise   => ZIO.fail("Boom")
                  }
                )
                .repeat(Schedule.recurs(3))
                .runDrain
                .exit
                .map(assert(_)(fails(equalTo("Boom"))))
            }
          }
        ),
        suite("repeatEither")(
          test("emits schedule output")(
            assertM(
              ZStream(1L)
                .repeatEither(Schedule.recurs(4))
                .runCollect
            )(
              equalTo(
                Chunk(
                  Right(1L),
                  Right(1L),
                  Left(0L),
                  Right(1L),
                  Left(1L),
                  Right(1L),
                  Left(2L),
                  Right(1L),
                  Left(3L)
                )
              )
            )
          ),
          test("short circuits") {
            for {
              ref <- Ref.make[List[Int]](Nil)
              fiber <- ZStream
                         .fromZIO(ref.update(1 :: _))
                         .repeatEither(Schedule.spaced(10.millis))
                         .take(3) // take one schedule output
                         .runDrain
                         .fork
              _      <- TestClock.adjust(50.millis)
              _      <- fiber.join
              result <- ref.get
            } yield assert(result)(equalTo(List(1, 1)))
          }
        ),
        test("right") {
          val s1 = ZStream.succeed(Right(1)) ++ ZStream.succeed(Left(0))
          s1.right.runCollect.either.map(assert(_)(isLeft(equalTo(None))))
        },
        test("rightOrFail") {
          val s1 = ZStream.succeed(Right(1)) ++ ZStream.succeed(Left(0))
          s1.rightOrFail(-1).runCollect.either.map(assert(_)(isLeft(equalTo(-1))))
        },
        suite("runHead")(
          test("nonempty stream")(
            assertM(ZStream(1, 2, 3, 4).runHead)(equalTo(Some(1)))
          ),
          test("empty stream")(
            assertM(ZStream.empty.runHead)(equalTo(None))
          ),
          test("Pulls up to the first non-empty chunk") {
            for {
              ref <- Ref.make[List[Int]](Nil)
              head <- ZStream(
                        ZStream.fromZIO(ref.update(1 :: _)).drain,
                        ZStream.fromZIO(ref.update(2 :: _)).drain,
                        ZStream(1),
                        ZStream.fromZIO(ref.update(3 :: _))
                      ).flatten.runHead
              result <- ref.get
            } yield assert(head)(isSome(equalTo(1))) && assert(result)(equalTo(List(2, 1)))
          }
        ),
        suite("runLast")(
          test("nonempty stream")(
            assertM(ZStream(1, 2, 3, 4).runLast)(isSome(equalTo(4)))
          ),
          test("empty stream")(
            assertM(ZStream.empty.runLast)(isNone)
          )
        ),
        suite("runManaged")(
          test("properly closes the resources")(
            for {
              closed <- Ref.make[Boolean](false)
              res     = ZManaged.acquireReleaseWith(ZIO.succeed(1))(_ => closed.set(true))
              stream  = ZStream.managed(res).flatMap(a => ZStream(a, a, a))
              collectAndCheck <- stream
                                   .runManaged(ZSink.collectAll)
                                   .flatMap(r => closed.get.toManaged.map((r, _)))
                                   .useNow
              (result, state) = collectAndCheck
              finalState     <- closed.get
            } yield {
              assert(result)(equalTo(Chunk(1, 1, 1))) && assert(state)(isFalse) && assert(finalState)(isTrue)
            }
          )
        ),
        suite("scan")(
          test("scan")(checkM(pureStreamOfInts) { s =>
            for {
              streamResult <- s.scan(0)(_ + _).runCollect
              chunkResult  <- s.runCollect.map(_.scan(0)(_ + _))
            } yield assert(streamResult)(equalTo(chunkResult))
          })
        ),
        suite("scanReduce")(
          test("scanReduce")(checkM(pureStreamOfInts) { s =>
            for {
              streamResult <- s.scanReduce(_ + _).runCollect
              chunkResult  <- s.runCollect.map(_.scan(0)(_ + _).tail)
            } yield assert(streamResult)(equalTo(chunkResult))
          })
        ),
        suite("schedule")(
          test("scheduleWith")(
            assertM(
              ZStream("A", "B", "C", "A", "B", "C")
                .scheduleWith(Schedule.recurs(2) *> Schedule.fromFunction((_) => "Done"))(
                  _.toLowerCase,
                  identity
                )
                .runCollect
            )(equalTo(Chunk("a", "b", "c", "Done", "a", "b", "c", "Done")))
          ),
          test("scheduleEither")(
            assertM(
              ZStream("A", "B", "C")
                .scheduleEither(Schedule.recurs(2) *> Schedule.fromFunction((_) => "!"))
                .runCollect
            )(equalTo(Chunk(Right("A"), Right("B"), Right("C"), Left("!"))))
          )
        ),
        suite("repeatElements")(
          test("repeatElementsWith")(
            assertM(
              ZStream("A", "B", "C")
                .repeatElementsWith(Schedule.recurs(0) *> Schedule.fromFunction((_) => 123))(
                  identity,
                  _.toString
                )
                .runCollect
            )(equalTo(Chunk("A", "123", "B", "123", "C", "123")))
          ),
          test("repeatElementsEither")(
            assertM(
              ZStream("A", "B", "C")
                .repeatElementsEither(Schedule.recurs(0) *> Schedule.fromFunction((_) => 123))
                .runCollect
            )(equalTo(Chunk(Right("A"), Left(123), Right("B"), Left(123), Right("C"), Left(123))))
          ),
          test("repeated && assertspaced")(
            assertM(
              ZStream("A", "B", "C")
                .repeatElements(Schedule.once)
                .runCollect
            )(equalTo(Chunk("A", "A", "B", "B", "C", "C")))
          ),
          test("short circuits in schedule")(
            assertM(
              ZStream("A", "B", "C")
                .repeatElements(Schedule.once)
                .take(4)
                .runCollect
            )(equalTo(Chunk("A", "A", "B", "B")))
          ),
          test("short circuits after schedule")(
            assertM(
              ZStream("A", "B", "C")
                .repeatElements(Schedule.once)
                .take(3)
                .runCollect
            )(equalTo(Chunk("A", "A", "B")))
          )
        ),
        suite("retry")(
          test("retry a failing stream") {
            assertM(
              for {
                ref     <- Ref.make(0)
                stream   = ZStream.fromZIO(ref.getAndUpdate(_ + 1)) ++ ZStream.fail(None)
                results <- stream.retry(Schedule.forever).take(2).runCollect
              } yield results
            )(equalTo(Chunk(0, 1)))
          },
          test("cleanup resources before restarting the stream") {
            assertM(
              for {
                finalized <- Ref.make(0)
                stream = ZStream.unwrapManaged(
                           ZManaged
                             .finalizer(finalized.getAndUpdate(_ + 1))
                             .as(ZStream.fromZIO(finalized.get) ++ ZStream.fail(None))
                         )
                results <- stream.retry(Schedule.forever).take(2).runCollect
              } yield results
            )(equalTo(Chunk(0, 1)))
          },
          test("retry a failing stream according to a schedule") {
            for {
              times <- Ref.make(List.empty[java.time.Instant])
              stream =
                ZStream
                  .fromZIO(Clock.instant.flatMap(time => times.update(time +: _)))
                  .flatMap(_ => Stream.fail(None))
              streamFib <- stream.retry(Schedule.exponential(1.second)).take(3).runDrain.fork
              _         <- TestClock.adjust(1.second)
              _         <- TestClock.adjust(2.second)
              _         <- streamFib.interrupt
              results   <- times.get.map(_.map(_.getEpochSecond.toInt))
            } yield assert(results)(equalTo(List(3, 1, 0)))
          },
          test("reset the schedule after a successful pull") {
            for {
              times <- Ref.make(List.empty[java.time.Instant])
              ref   <- Ref.make(0)
              stream =
                ZStream
                  .fromZIO(Clock.instant.flatMap(time => times.update(time +: _) *> ref.updateAndGet(_ + 1)))
                  .flatMap { attemptNr =>
                    if (attemptNr == 3 || attemptNr == 5) Stream.succeed(attemptNr) else Stream.fail(None)
                  }
                  .forever
              streamFib <- stream
                             .retry(Schedule.exponential(1.second))
                             .take(2)
                             .runDrain
                             .fork
              _       <- TestClock.adjust(1.second)
              _       <- TestClock.adjust(2.second)
              _       <- TestClock.adjust(1.second)
              _       <- streamFib.join
              results <- times.get.map(_.map(_.getEpochSecond.toInt))
            } yield assert(results)(equalTo(List(4, 3, 3, 1, 0)))
          }
        ),
        test("some") {
          val s1 = ZStream.succeed(Some(1)) ++ ZStream.succeed(None)
          s1.some.runCollect.either.map(assert(_)(isLeft(equalTo(None))))
        },
        test("someOrElse") {
          val s1 = ZStream.succeed(Some(1)) ++ ZStream.succeed(None)
          s1.someOrElse(-1).runCollect.map(assert(_)(equalTo(Chunk(1, -1))))
        },
        test("someOrFail") {
          val s1 = ZStream.succeed(Some(1)) ++ ZStream.succeed(None)
          s1.someOrFail(-1).runCollect.either.map(assert(_)(isLeft(equalTo(-1))))
        },
        suite("take")(
          test("take")(checkM(streamOfInts, Gen.anyInt) { (s, n) =>
            for {
              takeStreamResult <- s.take(n.toLong).runCollect.exit
              takeListResult   <- s.runCollect.map(_.take(n)).exit
            } yield assert(takeListResult.succeeded)(isTrue) implies assert(takeStreamResult)(
              equalTo(takeListResult)
            )
          }),
          test("take short circuits")(
            for {
              ran    <- Ref.make(false)
              stream  = (ZStream(1) ++ ZStream.fromZIO(ran.set(true)).drain).take(0)
              _      <- stream.runDrain
              result <- ran.get
            } yield assert(result)(isFalse)
          ),
          test("take(0) short circuits")(
            for {
              units <- ZStream.never.take(0).runCollect
            } yield assert(units)(equalTo(Chunk.empty))
          ),
          test("take(1) short circuits")(
            for {
              ints <- (ZStream(1) ++ ZStream.never).take(1).runCollect
            } yield assert(ints)(equalTo(Chunk(1)))
          )
        ),
        test("takeRight") {
          checkM(pureStreamOfInts, Gen.int(1, 4)) { (s, n) =>
            for {
              streamTake <- s.takeRight(n).runCollect
              chunkTake  <- s.runCollect.map(_.takeRight(n))
            } yield assert(streamTake)(equalTo(chunkTake))
          }
        },
        test("takeUntil") {
          checkM(streamOfInts, Gen.function(Gen.boolean)) { (s, p) =>
            for {
              streamTakeUntil <- s.takeUntil(p).runCollect.exit
              chunkTakeUntil <- s.runCollect
                                  .map(as => as.takeWhile(!p(_)) ++ as.dropWhile(!p(_)).take(1))
                                  .exit
            } yield assert(chunkTakeUntil.succeeded)(isTrue) implies assert(streamTakeUntil)(
              equalTo(chunkTakeUntil)
            )
          }
        },
        test("takeUntilM") {
          checkM(streamOfInts, Gen.function(Gen.successes(Gen.boolean))) { (s, p) =>
            for {
              streamTakeUntilM <- s.takeUntilZIO(p).runCollect.exit
              chunkTakeUntilM <- s.runCollect
                                   .flatMap(as =>
                                     as.takeWhileZIO(p(_).map(!_))
                                       .zipWith(as.dropWhileZIO(p(_).map(!_)).map(_.take(1)))(_ ++ _)
                                   )
                                   .exit
            } yield assert(chunkTakeUntilM.succeeded)(isTrue) implies assert(streamTakeUntilM)(
              equalTo(chunkTakeUntilM)
            )
          }
        },
        suite("takeWhile")(
          test("takeWhile")(checkM(streamOfInts, Gen.function(Gen.boolean)) { (s, p) =>
            for {
              streamTakeWhile <- s.takeWhile(p).runCollect.exit
              chunkTakeWhile  <- s.runCollect.map(_.takeWhile(p)).exit
            } yield assert(chunkTakeWhile.succeeded)(isTrue) implies assert(streamTakeWhile)(equalTo(chunkTakeWhile))
          }),
          test("takeWhile doesn't stop when hitting an empty chunk (#4272)") {
            ZStream
              .fromChunks(Chunk(1), Chunk(2), Chunk(3))
              .mapChunks(_.flatMap {
                case 2 => Chunk()
                case x => Chunk(x)
              })
              .takeWhile(_ != 4)
              .runCollect
              .map { result =>
                assert(result)(hasSameElements(List(1, 3)))
              }
          },
          test("takeWhile short circuits")(
            assertM(
              (ZStream(1) ++ ZStream.fail("Ouch"))
                .takeWhile(_ => false)
                .runDrain
                .either
            )(isRight(isUnit))
          )
        ),
        suite("tap")(
          test("tap") {
            for {
              ref <- Ref.make(0)
              res <- ZStream(1, 1).tap[Any, Nothing](a => ref.update(_ + a)).runCollect
              sum <- ref.get
            } yield assert(res)(equalTo(Chunk(1, 1))) && assert(sum)(equalTo(2))
          },
          test("laziness on chunks") {
            assertM(Stream(1, 2, 3).tap(x => IO.when(x == 3)(IO.fail("error"))).either.runCollect)(
              equalTo(Chunk(Right(1), Right(2), Left("error")))
            )
          }
        ),
        suite("throttleEnforce")(
          test("free elements") {
            assertM(
              ZStream(1, 2, 3, 4)
                .throttleEnforce(0, Duration.Infinity)(_ => 0)
                .runCollect
            )(equalTo(Chunk(1, 2, 3, 4)))
          },
          test("no bandwidth") {
            assertM(
              ZStream(1, 2, 3, 4)
                .throttleEnforce(0, Duration.Infinity)(_ => 1)
                .runCollect
            )(equalTo(Chunk.empty))
          }
        ),
        suite("throttleShape")(
          test("throttleShape") {
            for {
              fiber <- Queue
                         .bounded[Int](10)
                         .flatMap { queue =>
                           ZStream
                             .fromQueue(queue)
                             .throttleShape(1, 1.second)(_.fold(0)(_ + _).toLong)
                             .process
                             .use { pull =>
                               for {
                                 _    <- queue.offer(1)
                                 res1 <- pull
                                 _    <- queue.offer(2)
                                 res2 <- pull
                                 _    <- Clock.sleep(4.seconds)
                                 _    <- queue.offer(3)
                                 res3 <- pull
                               } yield assert(Chunk(res1, res2, res3))(
                                 equalTo(Chunk(Chunk(1), Chunk(2), Chunk(3)))
                               )
                             }
                         }
                         .fork
              _    <- TestClock.adjust(8.seconds)
              test <- fiber.join
            } yield test
          },
          test("infinite bandwidth") {
            Queue.bounded[Int](10).flatMap { queue =>
              ZStream.fromQueue(queue).throttleShape(1, 0.seconds)(_ => 100000L).process.use { pull =>
                for {
                  _       <- queue.offer(1)
                  res1    <- pull
                  _       <- queue.offer(2)
                  res2    <- pull
                  elapsed <- Clock.currentTime(TimeUnit.SECONDS)
                } yield assert(elapsed)(equalTo(0L)) && assert(Chunk(res1, res2))(
                  equalTo(Chunk(Chunk(1), Chunk(2)))
                )
              }
            }
          },
          test("with burst") {
            for {
              fiber <- Queue
                         .bounded[Int](10)
                         .flatMap { queue =>
                           ZStream
                             .fromQueue(queue)
                             .throttleShape(1, 1.second, 2)(_.fold(0)(_ + _).toLong)
                             .process
                             .use { pull =>
                               for {
                                 _    <- queue.offer(1)
                                 res1 <- pull
                                 _    <- TestClock.adjust(2.seconds)
                                 _    <- queue.offer(2)
                                 res2 <- pull
                                 _    <- TestClock.adjust(4.seconds)
                                 _    <- queue.offer(3)
                                 res3 <- pull
                               } yield assert(Chunk(res1, res2, res3))(
                                 equalTo(Chunk(Chunk(1), Chunk(2), Chunk(3)))
                               )
                             }
                         }
                         .fork
              test <- fiber.join
            } yield test
          },
          test("free elements") {
            assertM(
              ZStream(1, 2, 3, 4)
                .throttleShape(1, Duration.Infinity)(_ => 0)
                .runCollect
            )(equalTo(Chunk(1, 2, 3, 4)))
          }
        ),
        suite("debounce")(
          test("should drop earlier chunks within waitTime") {
            assertWithChunkCoordination(List(Chunk(1), Chunk(3, 4), Chunk(5), Chunk(6, 7))) { c =>
              val stream = ZStream
                .fromQueue(c.queue)
                .collectWhileSuccess
                .debounce(1.second)
                .tap(_ => c.proceed)

              assertM(for {
                fiber  <- stream.runCollect.fork
                _      <- c.offer.fork
                _      <- (Clock.sleep(500.millis) *> c.offer).fork
                _      <- (Clock.sleep(2.seconds) *> c.offer).fork
                _      <- (Clock.sleep(2500.millis) *> c.offer).fork
                _      <- TestClock.adjust(3500.millis)
                result <- fiber.join
              } yield result)(equalTo(Chunk(Chunk(3, 4), Chunk(6, 7))))
            }
          },
          test("should take latest chunk within waitTime") {
            assertWithChunkCoordination(List(Chunk(1, 2), Chunk(3, 4), Chunk(5, 6))) { c =>
              val stream = ZStream
                .fromQueue(c.queue)
                .collectWhileSuccess
                .debounce(1.second)
                .tap(_ => c.proceed)

              assertM(for {
                fiber  <- stream.runCollect.fork
                _      <- c.offer *> c.offer *> c.offer
                _      <- TestClock.adjust(1.second)
                result <- fiber.join
              } yield result)(equalTo(Chunk(Chunk(5, 6))))
            }
          },
          test("should work properly with parallelization") {
            assertWithChunkCoordination(List(Chunk(1), Chunk(2), Chunk(3))) { c =>
              val stream = ZStream
                .fromQueue(c.queue)
                .collectWhileSuccess
                .debounce(1.second)
                .tap(_ => c.proceed)

              assertM(for {
                fiber  <- stream.runCollect.fork
                _      <- ZIO.collectAllParDiscard(List(c.offer, c.offer, c.offer))
                _      <- TestClock.adjust(1.second)
                result <- fiber.join
              } yield result)(hasSize(equalTo(1)))
            }
          },
          test("should handle empty chunks properly") {
            for {
              fiber  <- ZStream(1, 2, 3).fixed(500.millis).debounce(1.second).runCollect.fork
              _      <- TestClock.adjust(3.seconds)
              result <- fiber.join
            } yield assert(result)(equalTo(Chunk(3)))
          },
          test("should fail immediately") {
            val stream = ZStream.fromZIO(IO.fail(None)).debounce(Duration.Infinity)
            assertM(stream.runCollect.either)(isLeft(equalTo(None)))
          },
          test("should work with empty streams") {
            val stream = ZStream.empty.debounce(5.seconds)
            assertM(stream.runCollect)(isEmpty)
          },
          test("should pick last element from every chunk") {
            assertM(for {
              fiber  <- ZStream(1, 2, 3).debounce(1.second).runCollect.fork
              _      <- TestClock.adjust(1.second)
              result <- fiber.join
            } yield result)(equalTo(Chunk(3)))
          },
          test("should interrupt fibers properly") {
            assertWithChunkCoordination(List(Chunk(1), Chunk(2), Chunk(3))) { c =>
              for {
                fib <- ZStream
                         .fromQueue(c.queue)
                         .tap(_ => c.proceed)
                         .flatMap(ex => ZStream.fromZIOOption(ZIO.done(ex)))
                         .flattenChunks
                         .debounce(200.millis)
                         .interruptWhen(ZIO.never)
                         .take(1)
                         .runCollect
                         .fork
                _       <- (c.offer *> TestClock.adjust(100.millis) *> c.awaitNext).repeatN(3)
                _       <- TestClock.adjust(100.millis)
                results <- fib.join
              } yield assert(results)(equalTo(Chunk(3)))
            }
          },
          test("should interrupt children fiber on stream interruption") {
            for {
              ref <- Ref.make(false)
              fiber <- (ZStream.fromZIO(ZIO.unit) ++ ZStream.fromZIO(ZIO.never.onInterrupt(ref.set(true))))
                         .debounce(800.millis)
                         .runDrain
                         .fork
              _     <- TestClock.adjust(1.minute)
              _     <- fiber.interrupt
              value <- ref.get
            } yield assert(value)(equalTo(true))
          }
        ),
        suite("timeout")(
          test("succeed") {
            assertM(
              ZStream
                .succeed(1)
                .timeout(Duration.Infinity)
                .runCollect
            )(equalTo(Chunk(1)))
          },
          test("should end stream") {
            assertM(
              ZStream
                .range(0, 5)
                .tap(_ => ZIO.sleep(Duration.Infinity))
                .timeout(Duration.Zero)
                .runCollect
            )(isEmpty)
          }
        ),
        test("timeoutError") {
          assertM(
            ZStream
              .range(0, 5)
              .tap(_ => ZIO.sleep(Duration.Infinity))
              .timeoutError(false)(Duration.Zero)
              .runDrain
              .map(_ => true)
              .either
              .map(_.merge)
          )(isFalse)
        },
        test("timeoutErrorCause") {
          val throwable = new Exception("BOOM")
          assertM(
            ZStream
              .range(0, 5)
              .tap(_ => ZIO.sleep(Duration.Infinity))
              .timeoutErrorCause(Cause.die(throwable))(Duration.Zero)
              .runDrain
              .sandbox
              .either
          )(equalTo(Left(Cause.Die(throwable))))
        },
        suite("timeoutTo")(
          test("succeed") {
            assertM(
              ZStream
                .range(0, 5)
                .timeoutTo(Duration.Infinity)(ZStream.succeed(-1))
                .runCollect
            )(equalTo(Chunk(0, 1, 2, 3, 4)))
          },
          test("should switch stream") {
            assertWithChunkCoordination(List(Chunk(1), Chunk(2), Chunk(3))) { c =>
              assertM(
                for {
                  fiber <- ZStream
                             .fromQueue(c.queue)
                             .collectWhileSuccess
                             .flattenChunks
                             .timeoutTo(2.seconds)(ZStream.succeed(4))
                             .tap(_ => c.proceed)
                             .runCollect
                             .fork
                  _      <- c.offer *> TestClock.adjust(1.seconds) *> c.awaitNext
                  _      <- c.offer *> TestClock.adjust(3.seconds) *> c.awaitNext
                  _      <- c.offer
                  result <- fiber.join
                } yield result
              )(equalTo(Chunk(1, 2, 4)))
            }
          },
          test("should not apply timeout after switch") {
            for {
              queue1 <- Queue.unbounded[Int]
              queue2 <- Queue.unbounded[Int]
              stream1 = ZStream.fromQueue(queue1)
              stream2 = ZStream.fromQueue(queue2)
              fiber  <- stream1.timeoutTo(2.seconds)(stream2).runCollect.fork
              _      <- queue1.offer(1) *> TestClock.adjust(1.second)
              _      <- queue1.offer(2) *> TestClock.adjust(3.second)
              _      <- queue1.offer(3)
              _      <- queue2.offer(4) *> TestClock.adjust(3.second)
              _      <- queue2.offer(5) *> queue2.shutdown
              result <- fiber.join
            } yield assert(result)(equalTo(Chunk(1, 2, 4, 5)))
          }
        ),
        suite("toInputStream")(
          test("read one-by-one") {
            checkM(tinyListOf(Gen.chunkOf(Gen.anyByte))) { chunks =>
              val content = chunks.flatMap(_.toList)
              ZStream.fromChunks(chunks: _*).toInputStream.use[Any, Throwable, TestResult] { is =>
                ZIO.succeedNow(
                  assert(Iterator.continually(is.read()).takeWhile(_ != -1).map(_.toByte).toList)(
                    equalTo(content)
                  )
                )
              }
            }
          },
          test("read in batches") {
            checkM(tinyListOf(Gen.chunkOf(Gen.anyByte))) { chunks =>
              val content = chunks.flatMap(_.toList)
              ZStream.fromChunks(chunks: _*).toInputStream.use[Any, Throwable, TestResult] { is =>
                val batches: List[(Array[Byte], Int)] = Iterator.continually {
                  val buf = new Array[Byte](10)
                  val res = is.read(buf, 0, 4)
                  (buf, res)
                }.takeWhile(_._2 != -1).toList
                val combined = batches.flatMap { case (buf, size) => buf.take(size) }
                ZIO.succeedNow(assert(combined)(equalTo(content)))
              }
            }
          },
          test("`available` returns the size of chunk's leftover") {
            ZStream
              .fromIterable((1 to 10).map(_.toByte))
              .chunkN(3)
              .toInputStream
              .use[Any, Throwable, TestResult](is =>
                ZIO.attempt {
                  val cold = is.available()
                  is.read()
                  val at1 = is.available()
                  is.read(new Array[Byte](2))
                  val at3 = is.available()
                  is.read()
                  val at4 = is.available()
                  List(
                    assert(cold)(equalTo(0)),
                    assert(at1)(equalTo(2)),
                    assert(at3)(equalTo(0)),
                    assert(at4)(equalTo(2))
                  ).reduce(_ && _)
                }
              )
          },
          test("Preserves errors") {
            assertM(
              ZStream
                .fail(new Exception("boom"))
                .toInputStream
                .use(is =>
                  Task {
                    is.read
                  }
                )
                .exit
            )(
              fails(hasMessage(equalTo("boom")))
            )
          },
          test("Be completely lazy") {
            assertM(
              ZStream
                .fail(new Exception("boom"))
                .toInputStream
                .use(_ => ZIO.succeed("ok"))
            )(equalTo("ok"))
          },
          test("Preserves errors in the middle") {
            val bytes: Seq[Byte] = (1 to 5).map(_.toByte)
            val str: ZStream[Any, Throwable, Byte] =
              ZStream.fromIterable(bytes) ++ ZStream.fail(new Exception("boom"))
            assertM(
              str.toInputStream
                .use(is =>
                  Task {
                    val buf = new Array[Byte](50)
                    is.read(buf)
                    "ok"
                  }
                )
                .exit
            )(fails(hasMessage(equalTo("boom"))))
          },
          test("Allows reading something even in case of error") {
            val bytes: Seq[Byte] = (1 to 5).map(_.toByte)
            val str: ZStream[Any, Throwable, Byte] =
              ZStream.fromIterable(bytes) ++ ZStream.fail(new Exception("boom"))
            assertM(
              str.toInputStream.use(is =>
                Task {
                  val buf = new Array[Byte](5)
                  is.read(buf)
                  buf.toList
                }
              )
            )(equalTo(bytes))
          }
        ),
        test("toIterator") {
          (for {
            counter  <- Ref.make(0).toManaged //Increment and get the value
            effect    = counter.updateAndGet(_ + 1)
            iterator <- ZStream.repeatZIO(effect).toIterator
            n         = 2000
            out <- ZStream
                     .fromIterator(iterator.map(_.merge))
                     .mapConcatZIO(element => effect.map(newElement => List(element, newElement)))
                     .take(n.toLong)
                     .runCollect
                     .toManaged
          } yield assert(out)(equalTo(Chunk.fromIterable(1 to n)))).use(ZIO.succeed(_))
        } @@ TestAspect.jvmOnly, // Until #3360 is solved
        suite("toQueue")(
          test("toQueue")(checkM(Gen.chunkOfBounded(0, 3)(Gen.anyInt)) { (c: Chunk[Int]) =>
            val s = ZStream.fromChunk(c).flatMap(ZStream.succeed(_))
            assertM(
              s.toQueue(1000)
                .use(queue => queue.size.repeatWhile(_ != c.size + 1) *> queue.takeAll)
            )(
              equalTo(c.map(Take.single) :+ Take.end)
            )
          }),
          test("toQueueUnbounded")(checkM(Gen.chunkOfBounded(0, 3)(Gen.anyInt)) { (c: Chunk[Int]) =>
            val s = ZStream.fromChunk(c).flatMap(ZStream.succeed(_))
            assertM(
              s.toQueueUnbounded.use(queue => queue.size.repeatWhile(_ != c.size + 1) *> queue.takeAll)
            )(
              equalTo(c.map(Take.single) :+ Take.end)
            )
          })
        ),
        suite("toReader")(
          test("read one-by-one") {
            checkM(tinyListOf(Gen.chunkOf(Gen.anyChar))) { chunks =>
              val content = chunks.flatMap(_.toList)
              ZStream.fromChunks(chunks: _*).toReader.use[Any, Throwable, TestResult] { reader =>
                ZIO.succeedNow(
                  assert(Iterator.continually(reader.read()).takeWhile(_ != -1).map(_.toChar).toList)(
                    equalTo(content)
                  )
                )
              }
            }
          },
          test("read in batches") {
            checkM(tinyListOf(Gen.chunkOf(Gen.anyChar))) { chunks =>
              val content = chunks.flatMap(_.toList)
              ZStream.fromChunks(chunks: _*).toReader.use[Any, Throwable, TestResult] { reader =>
                val batches: List[(Array[Char], Int)] = Iterator.continually {
                  val buf = new Array[Char](10)
                  val res = reader.read(buf, 0, 4)
                  (buf, res)
                }.takeWhile(_._2 != -1).toList
                val combined = batches.flatMap { case (buf, size) => buf.take(size) }
                ZIO.succeedNow(assert(combined)(equalTo(content)))
              }
            }
          },
          test("Throws mark not supported") {
            assertM(
              ZStream
                .fromChunk(Chunk.fromArray("Lorem ipsum".toArray))
                .toReader
                .use(reader =>
                  Task {
                    reader.mark(0)
                  }
                )
                .exit
            )(fails(isSubtype[IOException](anything)))
          },
          test("Throws reset not supported") {
            assertM(
              ZStream
                .fromChunk(Chunk.fromArray("Lorem ipsum".toArray))
                .toReader
                .use(reader =>
                  Task {
                    reader.reset()
                  }
                )
                .exit
            )(fails(isSubtype[IOException](anything)))
          },
          test("Does not support mark") {
            assertM(
              ZStream
                .fromChunk(Chunk.fromArray("Lorem ipsum".toArray))
                .toReader
                .use(reader => ZIO.succeed(reader.markSupported()))
            )(equalTo(false))
          },
          test("Ready is false") {
            assertM(
              ZStream
                .fromChunk(Chunk.fromArray("Lorem ipsum".toArray))
                .toReader
                .use(reader => ZIO.succeed(reader.ready()))
            )(equalTo(false))
          },
          test("Preserves errors") {
            assertM(
              ZStream
                .fail(new Exception("boom"))
                .toReader
                .use(reader =>
                  Task {
                    reader.read
                  }
                )
                .exit
            )(
              fails(hasMessage(equalTo("boom")))
            )
          },
          test("Be completely lazy") {
            assertM(
              ZStream
                .fail(new Exception("boom"))
                .toReader
                .use(_ => ZIO.succeed("ok"))
            )(equalTo("ok"))
          },
          test("Preserves errors in the middle") {
            val chars: Seq[Char] = (1 to 5).map(_.toChar)
            val str: ZStream[Any, Throwable, Char] =
              ZStream.fromIterable(chars) ++ ZStream.fail(new Exception("boom"))
            assertM(
              str.toReader
                .use(reader =>
                  Task {
                    val buf = new Array[Char](50)
                    reader.read(buf)
                    "ok"
                  }
                )
                .exit
            )(fails(hasMessage(equalTo("boom"))))
          },
          test("Allows reading something even in case of error") {
            val chars: Seq[Char] = (1 to 5).map(_.toChar)
            val str: ZStream[Any, Throwable, Char] =
              ZStream.fromIterable(chars) ++ ZStream.fail(new Exception("boom"))
            assertM(
              str.toReader.use(reader =>
                Task {
                  val buf = new Array[Char](5)
                  reader.read(buf)
                  buf.toList
                }
              )
            )(equalTo(chars))
          }
        ),
        suite("zipWith")(
          test("zip doesn't pull too much when one of the streams is done") {
            val l = ZStream.fromChunks(Chunk(1, 2), Chunk(3, 4), Chunk(5)) ++ ZStream.fail(
              "Nothing to see here"
            )
            val r = ZStream.fromChunks(Chunk("a", "b"), Chunk("c"))
            assertM(l.zip(r).runCollect)(equalTo(Chunk((1, "a"), (2, "b"), (3, "c"))))
          },
          test("zip equivalence with Chunk#zipWith") {
            checkM(
              tinyListOf(Gen.chunkOf(Gen.anyInt)),
              tinyListOf(Gen.chunkOf(Gen.anyInt))
            ) { (l, r) =>
              val expected = Chunk.fromIterable(l).flatten.zip(Chunk.fromIterable(r).flatten)
              assertM(ZStream.fromChunks(l: _*).zip(ZStream.fromChunks(r: _*)).runCollect)(
                equalTo(expected)
              )
            }
          },
          test("zipWith prioritizes failure") {
            assertM(
              ZStream.never
                .zipWith(ZStream.fail("Ouch"))((_, _) => None)
                .runCollect
                .either
            )(isLeft(equalTo("Ouch")))
          }
        ),
        suite("zipAllWith")(
          test("zipAllWith") {
            checkM(
              // We're using ZStream.fromChunks in the test, and that discards empty
              // chunks; so we're only testing for non-empty chunks here.
              tinyListOf(Gen.chunkOf(Gen.anyInt).filter(_.size > 0)),
              tinyListOf(Gen.chunkOf(Gen.anyInt).filter(_.size > 0))
            ) { (l, r) =>
              val expected =
                Chunk
                  .fromIterable(l)
                  .flatten
                  .zipAllWith(Chunk.fromIterable(r).flatten)(Some(_) -> None, None -> Some(_))(
                    Some(_) -> Some(_)
                  )

              assertM(
                ZStream
                  .fromChunks(l: _*)
                  .map(Option(_))
                  .zipAll(ZStream.fromChunks(r: _*).map(Option(_)))(None, None)
                  .runCollect
              )(equalTo(expected))
            }
          },
          test("zipAllWith prioritizes failure") {
            assertM(
              ZStream.never
                .zipAll(ZStream.fail("Ouch"))(None, None)
                .runCollect
                .either
            )(isLeft(equalTo("Ouch")))
          }
        ),
        test("zipWithIndex")(checkM(pureStreamOfInts) { s =>
          for {
            res1 <- (s.zipWithIndex.runCollect)
            res2 <- (s.runCollect.map(_.zipWithIndex.map(t => (t._1, t._2.toLong))))
          } yield assert(res1)(equalTo(res2))
        }),
        suite("zipWithLatest")(
          test("succeed") {
            for {
              left   <- Queue.unbounded[Chunk[Int]]
              right  <- Queue.unbounded[Chunk[Int]]
              out    <- Queue.bounded[Take[Nothing, (Int, Int)]](1)
              _      <- ZStream.fromChunkQueue(left).zipWithLatest(ZStream.fromChunkQueue(right))((_, _)).intoQueue(out).fork
              _      <- left.offer(Chunk(0))
              _      <- right.offerAll(List(Chunk(0), Chunk(1)))
              chunk1 <- ZIO.replicateZIO(2)(out.take.flatMap(_.done)).map(_.flatten)
              _      <- left.offerAll(List(Chunk(1), Chunk(2)))
              chunk2 <- ZIO.replicateZIO(2)(out.take.flatMap(_.done)).map(_.flatten)
            } yield assert(chunk1)(equalTo(List((0, 0), (0, 1)))) && assert(chunk2)(equalTo(List((1, 1), (2, 1))))
          },
          test("handle empty pulls properly") {
            assertM(
              ZStream
                .unfold(0)(n => Some((if (n < 3) Chunk.empty else Chunk.single(2), n + 1)))
                .flattenChunks
                .forever
                .zipWithLatest(ZStream(1).forever)((_, x) => x)
                .take(3)
                .runCollect
            )(equalTo(Chunk(1, 1, 1)))
          }
        ),
        suite("zipWithNext")(
          test("should zip with next element for a single chunk") {
            for {
              result <- ZStream(1, 2, 3).zipWithNext.runCollect
            } yield assert(result)(equalTo(Chunk(1 -> Some(2), 2 -> Some(3), 3 -> None)))
          },
          test("should work with multiple chunks") {
            for {
              result <- ZStream.fromChunks(Chunk(1), Chunk(2), Chunk(3)).zipWithNext.runCollect
            } yield assert(result)(equalTo(Chunk(1 -> Some(2), 2 -> Some(3), 3 -> None)))
          },
          test("should play well with empty streams") {
            assertM(ZStream.empty.zipWithNext.runCollect)(isEmpty)
          },
          test("should output same values as zipping with tail plus last element") {
            checkM(tinyListOf(Gen.chunkOf(Gen.anyInt))) { chunks =>
              val stream = ZStream.fromChunks(chunks: _*)
              for {
                result0 <- stream.zipWithNext.runCollect
                result1 <- stream.zipAll(stream.drop(1).map(Option(_)))(0, None).runCollect
              } yield assert(result0)(equalTo(result1))
            }
          }
        ) @@ TestAspect.jvmOnly,
        suite("zipWithPrevious")(
          test("should zip with previous element for a single chunk") {
            for {
              result <- ZStream(1, 2, 3).zipWithPrevious.runCollect
            } yield assert(result)(equalTo(Chunk(None -> 1, Some(1) -> 2, Some(2) -> 3)))
          },
          test("should work with multiple chunks") {
            for {
              result <- ZStream.fromChunks(Chunk(1), Chunk(2), Chunk(3)).zipWithPrevious.runCollect
            } yield assert(result)(equalTo(Chunk(None -> 1, Some(1) -> 2, Some(2) -> 3)))
          },
          test("should play well with empty streams") {
            assertM(ZStream.empty.zipWithPrevious.runCollect)(isEmpty)
          },
          test("should output same values as first element plus zipping with init") {
            checkM(tinyListOf(Gen.chunkOf(Gen.anyInt))) { chunks =>
              val stream = ZStream.fromChunks(chunks: _*)
              for {
                result0 <- stream.zipWithPrevious.runCollect
                result1 <- (ZStream(None) ++ stream.map(Some(_))).zip(stream).runCollect
              } yield assert(result0)(equalTo(result1))
            }
          }
        ) @@ TestAspect.jvmOnly,
        suite("zipWithPreviousAndNext")(
          test("succeed") {
            for {
              result <- ZStream(1, 2, 3).zipWithPreviousAndNext.runCollect
            } yield assert(result)(
              equalTo(Chunk((None, 1, Some(2)), (Some(1), 2, Some(3)), (Some(2), 3, None)))
            )
          },
          test("should output same values as zipping with both previous and next element") {
            checkM(tinyListOf(Gen.chunkOf(Gen.anyInt))) { chunks =>
              val stream = ZStream.fromChunks(chunks: _*)
              for {
                result0 <- stream.zipWithPreviousAndNext.runCollect
                previous = ZStream(None) ++ stream.map(Some(_))
                next     = stream.drop(1).map(Some(_)) ++ ZStream(None)
                result1 <- previous
                             .zip(stream)
                             .zip(next)
                             .runCollect
              } yield assert(result0)(equalTo(result1))
            }
          }
        ) @@ TestAspect.jvmOnly,
        suite("refineToOrDie")(
          test("does not compile when refine type is not a subtype of error type") {
            val result = typeCheck {
              """
              ZIO
                .fail(new RuntimeException("BOO!"))
                .refineToOrDie[Error]
                """
            }
            val expected =
              "type arguments [Error] do not conform to method refineToOrDie's type parameter bounds [E1 <: RuntimeException]"
            assertM(result)(isLeft(equalTo(expected)))
          } @@ scala2Only
        ),
        test("refineOrDie") {
          val error = new Exception

          ZStream
            .fail(error)
            .refineOrDie { case e: IllegalArgumentException => e }
            .runDrain
            .exit
            .map(assert(_)(dies(equalTo(error))))
        },
        suite("when")(
          test("returns the stream if the condition is satisfied") {
            checkM(pureStreamOfInts) { stream =>
              for {
                result1  <- stream.when(true).runCollect
                result2  <- ZStream.when(true)(stream).runCollect
                expected <- stream.runCollect
              } yield assert(result1)(equalTo(expected)) && assert(result2)(equalTo(expected))
            }
          },
          test("returns an empty stream if the condition is not satisfied") {
            checkM(pureStreamOfInts) { stream =>
              for {
                result1 <- stream.when(false).runCollect
                result2 <- ZStream.when(false)(stream).runCollect
                expected = Chunk[Int]()
              } yield assert(result1)(equalTo(expected)) && assert(result2)(equalTo(expected))
            }
          },
          test("dies if the condition throws an exception") {
            checkM(pureStreamOfInts) { stream =>
              val exception     = new Exception
              def cond: Boolean = throw exception
              assertM(stream.when(cond).runDrain.exit)(dies(equalTo(exception)))
            }
          }
        ),
        suite("whenCase")(
          test("returns the resulting stream if the given partial function is defined for the given value") {
            checkM(Gen.anyInt) { o =>
              for {
                result  <- ZStream.whenCase(Some(o)) { case Some(v) => ZStream(v) }.runCollect
                expected = Chunk(o)
              } yield assert(result)(equalTo(expected))
            }
          },
          test("returns an empty stream if the given partial function is not defined for the given value") {
            for {
              result  <- ZStream.whenCase(Option.empty[Int]) { case Some(v) => ZStream(v) }.runCollect
              expected = Chunk.empty
            } yield assert(result)(equalTo(expected))
          },
          test("dies if evaluating the given value throws an exception") {
            val exception = new Exception
            def a: Int    = throw exception
            assertM(ZStream.whenCase(a) { case _ => ZStream.empty }.runDrain.exit)(dies(equalTo(exception)))
          },
          test("dies if the partial function throws an exception") {
            val exception = new Exception
            assertM(ZStream.whenCase(()) { case _ => throw exception }.runDrain.exit)(dies(equalTo(exception)))
          }
        ),
        suite("whenCaseZIO")(
          test("returns the resulting stream if the given partial function is defined for the given effectful value") {
            checkM(Gen.anyInt) { o =>
              for {
                result  <- ZStream.whenCaseZIO(ZIO.succeed(Some(o))) { case Some(v) => ZStream(v) }.runCollect
                expected = Chunk(o)
              } yield assert(result)(equalTo(expected))
            }
          },
          test("returns an empty stream if the given partial function is not defined for the given effectful value") {
            for {
              result  <- ZStream.whenCaseZIO(ZIO.succeed(Option.empty[Int])) { case Some(v) => ZStream(v) }.runCollect
              expected = Chunk.empty
            } yield assert(result)(equalTo(expected))
          },
          test("fails if the effectful value is a failure") {
            val exception                   = new Exception
            val failure: IO[Exception, Int] = ZIO.fail(exception)
            assertM(ZStream.whenCaseZIO(failure) { case _ => ZStream.empty }.runDrain.exit)(fails(equalTo(exception)))
          },
          test("dies if the given partial function throws an exception") {
            val exception = new Exception
            assertM(ZStream.whenCaseZIO(ZIO.unit) { case _ => throw exception }.runDrain.exit)(dies(equalTo(exception)))
          },
          test("infers types correctly") {
            trait R
            trait R1 extends R
            trait E1
            trait E extends E1
            trait A
            trait O
            val o                                          = new O {}
            val b: ZIO[R, E, A]                            = ZIO.succeed(new A {})
            val pf: PartialFunction[A, ZStream[R1, E1, O]] = { case _ => ZStream(o) }
            val s: ZStream[R1, E1, O]                      = ZStream.whenCaseZIO(b)(pf)
            assertM(s.runDrain.provide(new R1 {}))(isUnit)
          }
        ),
        suite("whenZIO")(
          test("returns the stream if the effectful condition is satisfied") {
            checkM(pureStreamOfInts) { stream =>
              for {
                result1  <- stream.whenZIO(ZIO.succeed(true)).runCollect
                result2  <- ZStream.whenZIO(ZIO.succeed(true))(stream).runCollect
                expected <- stream.runCollect
              } yield assert(result1)(equalTo(expected)) && assert(result2)(equalTo(expected))
            }
          },
          test("returns an empty stream if the effectful condition is not satisfied") {
            checkM(pureStreamOfInts) { stream =>
              for {
                result1 <- stream.whenZIO(ZIO.succeed(false)).runCollect
                result2 <- ZStream.whenZIO(ZIO.succeed(false))(stream).runCollect
                expected = Chunk[Int]()
              } yield assert(result1)(equalTo(expected)) && assert(result2)(equalTo(expected))
            }
          },
          test("fails if the effectful condition fails") {
            checkM(pureStreamOfInts) { stream =>
              val exception = new Exception
              assertM(stream.whenZIO(ZIO.fail(exception)).runDrain.exit)(fails(equalTo(exception)))
            }
          },
          test("infers types correctly") {
            trait R
            trait R1 extends R
            trait E1
            trait E extends E1
            trait O
            val o                          = new O {}
            val b: ZIO[R, E, Boolean]      = ZIO.succeed(true)
            val stream: ZStream[R1, E1, O] = ZStream(o)
            val s1: ZStream[R1, E1, O]     = ZStream.whenZIO(b)(stream)
            val s2: ZStream[R1, E1, O]     = stream.whenZIO(b)
            assertM((s1 ++ s2).runDrain.provide(new R1 {}))(isUnit)
          }
        )
      ),
      suite("Constructors")(
        test("access") {
          for {
            result <- ZStream.access[String](identity).provide("test").runCollect.map(_.head)
          } yield assert(result)(equalTo("test"))
        },
        suite("accessZIO")(
          test("accessZIO") {
            for {
              result <- ZStream
                          .accessZIO[String](ZIO.succeedNow)
                          .provide("test")
                          .runCollect
                          .map(_.head)
            } yield assert(result)(equalTo("test"))
          },
          test("accessZIO fails") {
            for {
              result <- ZStream.accessZIO[Int](_ => ZIO.fail("fail")).provide(0).runCollect.exit
            } yield assert(result)(fails(equalTo("fail")))
          }
        ),
        suite("accessStream")(
          test("accessStream") {
            for {
              result <- ZStream
                          .accessStream[String](ZStream.succeed(_))
                          .provide("test")
                          .runCollect
                          .map(_.head)
            } yield assert(result)(equalTo("test"))
          },
          test("accessStream fails") {
            for {
              result <- ZStream
                          .accessStream[Int](_ => ZStream.fail("fail"))
                          .provide(0)
                          .runCollect
                          .exit
            } yield assert(result)(fails(equalTo("fail")))
          }
        ),
        test("chunkN") {
          checkM(tinyChunkOf(Gen.chunkOf(Gen.anyInt)) <*> (Gen.int(1, 100))) { case (chunk, n) =>
            val expected = Chunk.fromIterable(chunk.flatten.grouped(n).toList)
            assertM(
              ZStream
                .fromChunks(chunk: _*)
                .chunkN(n)
                .mapChunks(ch => Chunk(ch))
                .runCollect
            )(equalTo(expected))
          }
        },
        test("concatAll") {
          checkM(tinyListOf(Gen.chunkOf(Gen.anyInt))) { chunks =>
            assertM(
              ZStream.concatAll(Chunk.fromIterable(chunks.map(ZStream.fromChunk(_)))).runCollect
            )(
              equalTo(Chunk.fromIterable(chunks).flatten)
            )
          }
        },
        test("environment") {
          for {
            result <- ZStream.environment[String].provide("test").runCollect.map(_.head)
          } yield assert(result)(equalTo("test"))
        },
        suite("finalizer")(
          test("happy path") {
            for {
              log <- Ref.make[List[String]](Nil)
              _ <- (for {
                     _ <- ZStream.acquireReleaseWith(log.update("Acquire" :: _))(_ => log.update("Release" :: _))
                     _ <- ZStream.finalizer(log.update("Use" :: _))
                   } yield ()).ensuring(log.update("Ensuring" :: _)).runDrain
              execution <- log.get
            } yield assert(execution)(equalTo(List("Ensuring", "Release", "Use", "Acquire")))
          },
          test("finalizer is not run if stream is not pulled") {
            for {
              ref <- Ref.make(false)
              _   <- ZStream.finalizer(ref.set(true)).process.use(_ => UIO.unit)
              fin <- ref.get
            } yield assert(fin)(isFalse)
          }
        ),
        suite("from")(
          test("Chunk") {
            trait A
            lazy val chunk: Chunk[A]                    = ???
            lazy val actual                             = ZStream.from(chunk)
            lazy val expected: ZStream[Any, Nothing, A] = actual
            lazy val _                                  = expected
            assertCompletes
          },
          test("ChunkHub") {
            trait RA
            trait RB
            trait EA
            trait EB
            trait A
            trait B
            lazy val chunkHub: ZHub[RA, RB, EA, EB, A, Chunk[B]] = ???
            lazy val actual                                      = ZStream.from(chunkHub)
            lazy val expected: ZStream[RB, EB, B]                = actual
            lazy val _                                           = expected
            assertCompletes
          },
          test("ChunkQueue") {
            trait RA
            trait RB
            trait EA
            trait EB
            trait A
            trait B
            lazy val chunkQueue: ZQueue[RA, RB, EA, EB, A, Chunk[B]] = ???
            lazy val actual                                          = ZStream.from(chunkQueue)
            lazy val expected: ZStream[RB, EB, B]                    = actual
            lazy val _                                               = expected
            assertCompletes
          },
          test("Chunks") {
            trait A
            lazy val chunks: Iterable[Chunk[A]]         = ???
            lazy val actual                             = ZStream.from(chunks)
            lazy val expected: ZStream[Any, Nothing, A] = actual
            lazy val _                                  = expected
            assertCompletes
          },
          test("Hub") {
            trait RA
            trait RB
            trait EA
            trait EB
            trait A
            trait B
            lazy val hub: ZHub[RA, RB, EA, EB, A, B] = ???
            lazy val actual                          = ZStream.from(hub)
            lazy val expected: ZStream[RB, EB, B]    = actual
            lazy val _                               = expected
            assertCompletes
          },
          test("Iterable") {
            trait A
            trait Collection[Element] extends Iterable[Element]
            lazy val iterable: Collection[A]            = ???
            lazy val actual                             = ZStream.from(iterable)
            lazy val expected: ZStream[Any, Nothing, A] = actual
            lazy val _                                  = expected
            assertCompletes
          },
          test("IterableZIO") {
            trait R
            trait E
            trait A
            trait Collection[Element] extends Iterable[Element]
            lazy val iterableZIO: ZIO[R, E, Collection[A]] = ???
            lazy val actual                                = ZStream.from(iterableZIO)
            lazy val expected: ZStream[R, E, A]            = actual
            lazy val _                                     = expected
            assertCompletes
          },
          test("Iterator") {
            trait A
            trait IteratorLike[Element] extends Iterator[Element]
            lazy val iterator: IteratorLike[A]            = ???
            lazy val actual                               = ZStream.from(iterator)
            lazy val expected: ZStream[Any, Throwable, A] = actual
            lazy val _                                    = expected
            assertCompletes
          },
          test("IteratorManaged") {
            trait R
            trait A
            trait IteratorLike[Element] extends Iterator[Element]
            lazy val iteratorManaged: ZManaged[R, Throwable, IteratorLike[A]] = ???
            lazy val actual                                                   = ZStream.from(iteratorManaged)
            lazy val expected: ZStream[R, Throwable, A]                       = actual
            lazy val _                                                        = expected
            assertCompletes
          },
          test("IteratorZIO") {
            trait R
            trait A
            trait IteratorLike[Element] extends Iterator[Element]
            lazy val iteratorZIO: ZIO[R, Throwable, IteratorLike[A]] = ???
            lazy val actual                                          = ZStream.from(iteratorZIO)
            lazy val expected: ZStream[R, Throwable, A]              = actual
            lazy val _                                               = expected
            assertCompletes
          },
          test("JavaIterator") {
            trait A
            trait IteratorLike[Element] extends java.util.Iterator[Element]
            lazy val javaIterator: IteratorLike[A]        = ???
            lazy val actual                               = ZStream.from(javaIterator)
            lazy val expected: ZStream[Any, Throwable, A] = actual
            lazy val _                                    = expected
            assertCompletes
          },
          test("JavaIteratorManaged") {
            trait R
            trait A
            trait IteratorLike[Element] extends java.util.Iterator[Element]
            lazy val javaIteratorManaged: ZManaged[R, Throwable, IteratorLike[A]] = ???
            lazy val actual                                                       = ZStream.from(javaIteratorManaged)
            lazy val expected: ZStream[R, Throwable, A]                           = actual
            lazy val _                                                            = expected
            assertCompletes
          },
          test("JavaIteratorZIO") {
            trait R
            trait A
            trait IteratorLike[Element] extends java.util.Iterator[Element]
            lazy val javaIteratorZIO: ZIO[R, Throwable, IteratorLike[A]] = ???
            lazy val actual                                              = ZStream.from(javaIteratorZIO)
            lazy val expected: ZStream[R, Throwable, A]                  = actual
            lazy val _                                                   = expected
            assertCompletes
          },
          test("Queue") {
            trait RA
            trait RB
            trait EA
            trait EB
            trait A
            trait B
            lazy val queue: ZQueue[RA, RB, EA, EB, A, B] = ???
            lazy val actual                              = ZStream.from(queue)
            lazy val expected: ZStream[RB, EB, B]        = actual
            lazy val _                                   = expected
            assertCompletes
          },
          test("Schedule") {
            trait R
            trait A
            lazy val schedule: Schedule[R, Any, A]                    = ???
            lazy val actual                                           = ZStream.from(schedule)
            lazy val expected: ZStream[R with Has[Clock], Nothing, A] = actual
            lazy val _                                                = expected
            assertCompletes
          },
          test("TQueue") {
            trait A
            lazy val tQueue: TQueue[A]                  = ???
            lazy val actual                             = ZStream.from(tQueue)
            lazy val expected: ZStream[Any, Nothing, A] = actual
            lazy val _                                  = expected
            assertCompletes
          },
          test("ZIO") {
            trait R
            trait E
            trait A
            lazy val zio: ZIO[R, E, A]          = ???
            lazy val actual                     = ZStream.from(zio)
            lazy val expected: ZStream[R, E, A] = actual
            lazy val _                          = expected
            assertCompletes
          },
          test("ZIOOption") {
            trait R
            trait E
            trait A
            lazy val zioOption: ZIO[R, Option[E], A] = ???
            lazy val actual                          = ZStream.from(zioOption)
            lazy val expected: ZStream[R, E, A]      = actual
            lazy val _                               = expected
            assertCompletes
          }
        ),
        test("fromChunk") {
          checkM(Gen.small(Gen.chunkOfN(_)(Gen.anyInt)))(c => assertM(ZStream.fromChunk(c).runCollect)(equalTo(c)))
        },
        suite("fromChunks")(
          test("fromChunks") {
            checkM(tinyListOf(Gen.chunkOf(Gen.anyInt))) { cs =>
              assertM(ZStream.fromChunks(cs: _*).runCollect)(
                equalTo(Chunk.fromIterable(cs).flatten)
              )
            }
          },
          test("discards empty chunks") {
            ZStream.fromChunks(Chunk(1), Chunk.empty, Chunk(1)).process.use { pull =>
              assertM(nPulls(pull, 3))(equalTo(List(Right(Chunk(1)), Right(Chunk(1)), Left(None))))
            }
          }
        ),
        suite("fromEffectOption")(
          test("emit one element with success") {
            val fa: ZIO[Any, Option[Int], Int] = ZIO.succeed(5)
            assertM(ZStream.fromZIOOption(fa).runCollect)(equalTo(Chunk(5)))
          },
          test("emit one element with failure") {
            val fa: ZIO[Any, Option[Int], Int] = ZIO.fail(Some(5))
            assertM(ZStream.fromZIOOption(fa).runCollect.either)(isLeft(equalTo(5)))
          } @@ zioTag(errors),
          test("do not emit any element") {
            val fa: ZIO[Any, Option[Int], Int] = ZIO.fail(None)
            assertM(ZStream.fromZIOOption(fa).runCollect)(equalTo(Chunk()))
          }
        ),
        suite("fromInputStream")(
          test("example 1") {
            val chunkSize = ZStream.DefaultChunkSize
            val data      = Array.tabulate[Byte](chunkSize * 5 / 2)(_.toByte)
            def is        = new ByteArrayInputStream(data)
            ZStream.fromInputStream(is, chunkSize).runCollect map { bytes => assert(bytes.toArray)(equalTo(data)) }
          },
          test("example 2") {
            checkM(Gen.small(Gen.chunkOfN(_)(Gen.anyByte)), Gen.int(1, 10)) { (bytes, chunkSize) =>
              val is = new ByteArrayInputStream(bytes.toArray)
              ZStream.fromInputStream(is, chunkSize).runCollect.map(assert(_)(equalTo(bytes)))
            }
          }
        ),
        test("fromIterable")(checkM(Gen.small(Gen.chunkOfN(_)(Gen.anyInt))) { l =>
          def lazyL = l
          assertM(ZStream.fromIterable(lazyL).runCollect)(equalTo(l))
        }),
        test("fromIterableZIO")(checkM(Gen.small(Gen.chunkOfN(_)(Gen.anyInt))) { l =>
          assertM(ZStream.fromIterableZIO(UIO.succeed(l)).runCollect)(equalTo(l))
        }),
        test("fromIterator") {
          checkM(Gen.small(Gen.chunkOfN(_)(Gen.anyInt)), Gen.small(Gen.const(_), 1)) { (chunk, maxChunkSize) =>
            assertM(ZStream.fromIterator(chunk.iterator, maxChunkSize).runCollect)(equalTo(chunk))
          }
        },
        test("fromIteratorSucceed") {
          checkM(Gen.small(Gen.chunkOfN(_)(Gen.anyInt)), Gen.small(Gen.const(_), 1)) { (chunk, maxChunkSize) =>
            assertM(ZStream.fromIteratorSucceed(chunk.iterator, maxChunkSize).runCollect)(equalTo(chunk))
          }
        },
        suite("fromIteratorManaged")(
          test("is safe to pull again after success") {
            for {
              ref <- Ref.make(false)
              pulls <- ZStream
                         .fromIteratorManaged(
                           Managed.acquireReleaseWith(UIO.succeedNow(List(1, 2).iterator))(_ => ref.set(true))
                         )
                         .process
                         .use(nPulls(_, 4))
              fin <- ref.get
            } yield assert(fin)(isTrue) && assert(pulls)(
              equalTo(List(Right(Chunk(1)), Right(Chunk(2)), Left(None), Left(None)))
            )
          },
          test("is safe to pull again after failed acquisition") {
            val ex = new Exception("Ouch")

            for {
              ref <- Ref.make(false)
              pulls <- ZStream
                         .fromIteratorManaged(Managed.acquireReleaseWith(IO.fail(ex))(_ => ref.set(true)))
                         .process
                         .use(nPulls(_, 3))
              fin <- ref.get
            } yield assert(fin)(isFalse) && assert(pulls)(
              equalTo(List(Left(Some(ex)), Left(None), Left(None)))
            )
          },
          test("is safe to pull again after inner failure") {
            val ex = new Exception("Ouch")
            for {
              ref <- Ref.make(false)
              pulls <- ZStream
                         .fromIteratorManaged(
                           Managed.acquireReleaseWith(UIO.succeedNow(List(1, 2).iterator))(_ => ref.set(true))
                         )
                         .flatMap(n =>
                           ZStream.succeed((n * 2).toString) ++ ZStream.fail(ex) ++ ZStream.succeed(
                             (n * 3).toString
                           )
                         )
                         .process
                         .use(nPulls(_, 8))
              fin <- ref.get
            } yield assert(fin)(isTrue) && assert(pulls)(
              equalTo(
                List(
                  Right(Chunk("2")),
                  Left(Some(ex)),
                  Right(Chunk("3")),
                  Right(Chunk("4")),
                  Left(Some(ex)),
                  Right(Chunk("6")),
                  Left(None),
                  Left(None)
                )
              )
            )
          },
          test("is safe to pull again from a failed Managed") {
            val ex = new Exception("Ouch")
            ZStream
              .fromIteratorManaged(Managed.fail(ex))
              .process
              .use(nPulls(_, 3))
              .map(assert(_)(equalTo(List(Left(Some(ex)), Left(None), Left(None)))))
          }
        ),
        test("fromSchedule") {
          val schedule = Schedule.exponential(1.second) <* Schedule.recurs(5)
          val stream   = ZStream.fromSchedule(schedule)
          val zio = for {
            fiber <- stream.runCollect.fork
            _     <- TestClock.adjust(62.seconds)
            value <- fiber.join
          } yield value
          val expected = Chunk(1.seconds, 2.seconds, 4.seconds, 8.seconds, 16.seconds)
          assertM(zio)(equalTo(expected))
        },
        suite("fromQueue")(
          test("emits queued elements") {
            assertWithChunkCoordination(List(Chunk(1, 2))) { c =>
              assertM(for {
                fiber <- ZStream
                           .fromQueue(c.queue)
                           .collectWhileSuccess
                           .flattenChunks
                           .tap(_ => c.proceed)
                           .runCollect
                           .fork
                _      <- c.offer
                result <- fiber.join
              } yield result)(equalTo(Chunk(1, 2)))
            }
          },
          test("chunks up to the max chunk size") {
            assertM(for {
              queue <- Queue.unbounded[Int]
              _     <- queue.offerAll(List(1, 2, 3, 4, 5, 6, 7))

              result <- ZStream
                          .fromQueue(queue, maxChunkSize = 2)
                          .mapChunks(Chunk.single)
                          .take(3)
                          .runCollect
            } yield result)(forall(hasSize(isLessThanEqualTo(2))))
          }
        ),
        test("fromTQueue") {
          TQueue.bounded[Int](5).commit.flatMap { tqueue =>
            ZStream.fromTQueue(tqueue).toQueueUnbounded.use { queue =>
              for {
                _      <- tqueue.offerAll(List(1, 2, 3)).commit
                first  <- ZStream.fromQueue(queue).take(3).runCollect
                _      <- tqueue.offerAll(List(4, 5)).commit
                second <- ZStream.fromQueue(queue).take(2).runCollect
              } yield assert(first)(equalTo(Chunk(1, 2, 3).map(Take.single))) &&
                assert(second)(equalTo(Chunk(4, 5).map(Take.single)))
            }
          }
        } @@ flaky,
        test("iterate")(
          assertM(ZStream.iterate(1)(_ + 1).take(10).runCollect)(
            equalTo(Chunk.fromIterable(1 to 10))
          )
        ),
        test("paginate") {
          val s = (0, List(1, 2, 3))

          ZStream
            .paginate(s) {
              case (x, Nil)      => x -> None
              case (x, x0 :: xs) => x -> Some(x0 -> xs)
            }
            .runCollect
            .map(assert(_)(equalTo(Chunk(0, 1, 2, 3))))
        },
        test("paginateM") {
          val s = (0, List(1, 2, 3))

          assertM(
            ZStream
              .paginateZIO(s) {
                case (x, Nil)      => ZIO.succeed(x -> None)
                case (x, x0 :: xs) => ZIO.succeed(x -> Some(x0 -> xs))
              }
              .runCollect
          )(equalTo(Chunk(0, 1, 2, 3)))
        },
        test("paginateChunk") {
          val s        = (Chunk.single(0), List(1, 2, 3, 4, 5))
          val pageSize = 2

          assertM(
            ZStream
              .paginateChunk(s) {
                case (x, Nil) => x -> None
                case (x, xs)  => x -> Some(Chunk.fromIterable(xs.take(pageSize)) -> xs.drop(pageSize))
              }
              .runCollect
          )(equalTo(Chunk(0, 1, 2, 3, 4, 5)))
        },
        test("paginateChunkM") {
          val s        = (Chunk.single(0), List(1, 2, 3, 4, 5))
          val pageSize = 2

          assertM(
            ZStream
              .paginateChunkZIO(s) {
                case (x, Nil) => ZIO.succeed(x -> None)
                case (x, xs)  => ZIO.succeed(x -> Some(Chunk.fromIterable(xs.take(pageSize)) -> xs.drop(pageSize)))
              }
              .runCollect
          )(equalTo(Chunk(0, 1, 2, 3, 4, 5)))
        },
        test("range") {
          assertM(ZStream.range(0, 10).runCollect)(equalTo(Chunk.fromIterable(Range(0, 10))))
        },
        test("repeatEffect")(
          assertM(
            ZStream
              .repeatZIO(IO.succeed(1))
              .take(2)
              .runCollect
          )(equalTo(Chunk(1, 1)))
        ),
        suite("repeatEffectOption")(
          test("emit elements")(
            assertM(
              ZStream
                .repeatZIOOption(IO.succeed(1))
                .take(2)
                .runCollect
            )(equalTo(Chunk(1, 1)))
          ),
          test("emit elements until pull fails with None")(
            for {
              ref <- Ref.make(0)
              fa = for {
                     newCount <- ref.updateAndGet(_ + 1)
                     res      <- if (newCount >= 5) ZIO.fail(None) else ZIO.succeed(newCount)
                   } yield res
              res <- ZStream
                       .repeatZIOOption(fa)
                       .take(10)
                       .runCollect
            } yield assert(res)(equalTo(Chunk(1, 2, 3, 4)))
          ),
          test("stops evaluating the effect once it fails with None") {
            for {
              ref <- Ref.make(0)
              _ <- ZStream.repeatZIOOption(ref.updateAndGet(_ + 1) *> ZIO.fail(None)).process.use { pull =>
                     pull.ignore *> pull.ignore
                   }
              result <- ref.get
            } yield assert(result)(equalTo(1))
          }
        ),
        suite("repeatEffectWith")(
          test("succeed")(
            for {
              ref <- Ref.make[List[Int]](Nil)
              fiber <- ZStream
                         .repeatZIOWith(ref.update(1 :: _), Schedule.spaced(10.millis))
                         .take(2)
                         .runDrain
                         .fork
              _      <- TestClock.adjust(50.millis)
              _      <- fiber.join
              result <- ref.get
            } yield assert(result)(equalTo(List(1, 1)))
          ),
          test("allow schedule rely on effect value")(checkNM(10)(Gen.int(1, 100)) { (length: Int) =>
            for {
              ref     <- Ref.make(0)
              effect   = ref.getAndUpdate(_ + 1).filterOrFail(_ <= length + 1)(())
              schedule = Schedule.identity[Int].whileOutput(_ < length)
              result  <- ZStream.repeatZIOWith(effect, schedule).runCollect
            } yield assert(result)(equalTo(Chunk.fromIterable(0 to length)))
          }),
          test("should perform repetitions in addition to the first execution (one repetition)") {
            assertM(ZStream.repeatZIOWith(UIO(1), Schedule.once).runCollect)(
              equalTo(Chunk(1, 1))
            )
          },
          test("should perform repetitions in addition to the first execution (zero repetitions)") {
            assertM(ZStream.repeatZIOWith(UIO(1), Schedule.stop).runCollect)(
              equalTo(Chunk(1))
            )
          },
          test("emits before delaying according to the schedule") {
            val interval = 1.second

            for {
              collected <- Ref.make(0)
              effect     = ZIO.unit
              schedule   = Schedule.spaced(interval)
              streamFiber <- ZStream
                               .repeatZIOWith(effect, schedule)
                               .tap(_ => collected.update(_ + 1))
                               .runDrain
                               .fork
              _                      <- TestClock.adjust(0.seconds)
              nrCollectedImmediately <- collected.get
              _                      <- TestClock.adjust(1.seconds)
              nrCollectedAfterDelay  <- collected.get
              _                      <- streamFiber.interrupt

            } yield assert(nrCollectedImmediately)(equalTo(1)) && assert(nrCollectedAfterDelay)(equalTo(2))
          }
        ),
        test("unfold") {
          assertM(
            ZStream
              .unfold(0) { i =>
                if (i < 10) Some((i, i + 1))
                else None
              }
              .runCollect
          )(equalTo(Chunk.fromIterable(0 to 9)))
        },
        test("unfoldChunk") {
          assertM(
            ZStream
              .unfoldChunk(0) { i =>
                if (i < 10) Some((Chunk(i, i + 1), i + 2))
                else None
              }
              .runCollect
          )(equalTo(Chunk.fromIterable(0 to 9)))
        },
        test("unfoldZIO") {
          assertM(
            ZStream
              .unfoldZIO(0) { i =>
                if (i < 10) IO.succeed(Some((i, i + 1)))
                else IO.succeed(None)
              }
              .runCollect
          )(equalTo(Chunk.fromIterable(0 to 9)))
        }
      )
    ) @@ TestAspect.timed

  trait ChunkCoordination[A] {
    def queue: Queue[Exit[Option[Nothing], Chunk[A]]]
    def offer: UIO[Boolean]
    def proceed: UIO[Unit]
    def awaitNext: UIO[Unit]
  }

  def assertWithChunkCoordination[A](
    chunks: List[Chunk[A]]
  )(
    assertion: ChunkCoordination[A] => ZIO[Has[Clock] with Has[TestClock], Nothing, TestResult]
  ): ZIO[Has[Clock] with Has[TestClock], Nothing, TestResult] =
    for {
      q  <- Queue.unbounded[Exit[Option[Nothing], Chunk[A]]]
      ps <- Queue.unbounded[Unit]
      ref <- Ref
               .make[List[List[Exit[Option[Nothing], Chunk[A]]]]](
                 chunks.init.map { chunk =>
                   List(Exit.succeed(chunk))
                 } ++ chunks.lastOption.map(chunk => List(Exit.succeed(chunk), Exit.fail(None))).toList
               )
      chunkCoordination = new ChunkCoordination[A] {
                            val queue = q
                            val offer = ref.modify {
                              case x :: xs => (x, xs)
                              case Nil     => (Nil, Nil)
                            }.flatMap(queue.offerAll)
                            val proceed   = ps.offer(()).unit
                            val awaitNext = ps.take
                          }
      testResult <- assertion(chunkCoordination)
    } yield testResult

  sealed trait Animal
  case class Dog(name: String) extends Animal
  case class Cat(name: String) extends Animal

  val dog: Animal = Dog("dog1")
  val cat1: Cat   = Cat("cat1")
  val cat2: Cat   = Cat("cat2")
}<|MERGE_RESOLUTION|>--- conflicted
+++ resolved
@@ -1188,13 +1188,8 @@
                         ).flatMapPar(2)(identity).runDrain.either
               cancelled <- substreamCancelled.get
             } yield assert(cancelled)(isTrue) && assert(result)(isLeft(equalTo("Ouch")))
-<<<<<<< HEAD
-          },
+          } @@ nonFlaky,
           test("outer errors interrupt all fibers") {
-=======
-          } @@ nonFlaky,
-          testM("outer errors interrupt all fibers") {
->>>>>>> 84fb91da
             for {
               substreamCancelled <- Ref.make[Boolean](false)
               latch              <- Promise.make[Nothing, Unit]
@@ -1223,13 +1218,8 @@
                         ).flatMapPar(2)(identity).runDrain.exit
               cancelled <- substreamCancelled.get
             } yield assert(cancelled)(isTrue) && assert(result)(dies(equalTo(ex)))
-<<<<<<< HEAD
-          },
+          } @@ nonFlaky,
           test("outer defects interrupt all fibers") {
-=======
-          } @@ nonFlaky,
-          testM("outer defects interrupt all fibers") {
->>>>>>> 84fb91da
             val ex = new RuntimeException()
 
             for {
@@ -1335,13 +1325,8 @@
                         ).flatMapParSwitch(2)(identity).runDrain.either
               cancelled <- substreamCancelled.get
             } yield assert(cancelled)(isTrue) && assert(result)(isLeft(equalTo("Ouch")))
-<<<<<<< HEAD
-          } @@ flaky,
+          } @@ nonFlaky,
           test("outer errors interrupt all fibers") {
-=======
-          } @@ nonFlaky,
-          testM("outer errors interrupt all fibers") {
->>>>>>> 84fb91da
             for {
               substreamCancelled <- Ref.make[Boolean](false)
               latch              <- Promise.make[Nothing, Unit]
@@ -1370,13 +1355,8 @@
                         ).flatMapParSwitch(2)(identity).runDrain.exit
               cancelled <- substreamCancelled.get
             } yield assert(cancelled)(isTrue) && assert(result)(dies(equalTo(ex)))
-<<<<<<< HEAD
-          },
+          } @@ nonFlaky,
           test("outer defects interrupt all fibers") {
-=======
-          } @@ nonFlaky,
-          testM("outer defects interrupt all fibers") {
->>>>>>> 84fb91da
             val ex = new RuntimeException()
 
             for {
