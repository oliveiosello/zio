--- conflicted
+++ resolved
@@ -31,7 +31,6 @@
   def spec: ZSpec[Environment, Failure]
 
   /**
-<<<<<<< HEAD
    * the platform used by the runner
    */
   @deprecated("use runtimeConfig", "2.0.0")
@@ -39,11 +38,8 @@
     runtimeConfig
 
   /**
-   * Returns an effect that executes the spec, producing the results of the execution.
-=======
    * Returns an effect that executes the spec, producing the results of the
    * execution.
->>>>>>> 26bd9d6e
    */
   final def run(implicit trace: ZTraceElement): ZIO[ZEnv with Has[ZIOAppArgs], Any, Any] =
     runSpec(spec).provideCustomLayer(runner.bootstrap)
