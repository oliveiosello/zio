--- conflicted
+++ resolved
@@ -20,10 +20,7 @@
 import zio.test.AssertionResult.FailureDetailsResult
 import zio.test.environment._
 
-<<<<<<< HEAD
-=======
 import scala.collection.immutable.SortedSet
->>>>>>> 50465f01
 import scala.language.implicitConversions
 import scala.util.Try
 
@@ -203,11 +200,7 @@
   /**
    * A version of `check` that accepts two random variables.
    */
-<<<<<<< HEAD
   def check[R <: Has[TestConfig], A, B](rv1: Gen[R, A], rv2: Gen[R, B])(
-=======
-  def check[R <: TestConfig, A, B](rv1: Gen[R, A], rv2: Gen[R, B])(
->>>>>>> 50465f01
     test: (A, B) => TestResult
   ): URIO[R, TestResult] =
     check(rv1 <*> rv2)(test.tupled)
@@ -261,11 +254,7 @@
    * Checks the effectual test passes for "sufficient" numbers of samples from
    * the given random variable.
    */
-<<<<<<< HEAD
   def checkM[R <: Has[TestConfig], R1 <: R, E, A](rv: Gen[R, A])(
-=======
-  def checkM[R <: TestConfig, R1 <: R, E, A](rv: Gen[R, A])(
->>>>>>> 50465f01
     test: A => ZIO[R1, E, TestResult]
   ): ZIO[R1, E, TestResult] =
     TestConfig.samples.flatMap(checkNM(_)(rv)(test))
@@ -339,11 +328,7 @@
   /**
    * A version of `checkAll` that accepts two random variables.
    */
-<<<<<<< HEAD
   def checkAll[R <: Has[TestConfig], A, B](rv1: Gen[R, A], rv2: Gen[R, B])(
-=======
-  def checkAll[R <: TestConfig, A, B](rv1: Gen[R, A], rv2: Gen[R, B])(
->>>>>>> 50465f01
     test: (A, B) => TestResult
   ): URIO[R, TestResult] =
     checkAll(rv1 <*> rv2)(test.tupled)
@@ -717,11 +702,7 @@
 
   private def shrinkStream[R, R1 <: R, E, A](
     stream: ZStream[R1, Nothing, Sample[R1, Either[E, TestResult]]]
-<<<<<<< HEAD
   )(maxShrinks: Int): ZIO[R1 with Has[TestConfig], E, TestResult] =
-=======
-  )(maxShrinks: Int): ZIO[R1 with TestConfig, E, TestResult] =
->>>>>>> 50465f01
     stream
       .dropWhile(!_.value.fold(_ => true, _.isFailure)) // Drop until we get to a failure
       .take(1)                                          // Get the first failure
