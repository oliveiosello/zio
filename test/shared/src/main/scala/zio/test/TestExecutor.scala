/*
 * Copyright 2019-2021 John A. De Goes and the ZIO Contributors
 *
 * Licensed under the Apache License, Version 2.0 (the "License");
 * you may not use this file except in compliance with the License.
 * You may obtain a copy of the License at
 *
 *     http://www.apache.org/licenses/LICENSE-2.0
 *
 * Unless required by applicable law or agreed to in writing, software
 * distributed under the License is distributed on an "AS IS" BASIS,
 * WITHOUT WARRANTIES OR CONDITIONS OF ANY KIND, either express or implied.
 * See the License for the specific language governing permissions and
 * limitations under the License.
 */

package zio.test

<<<<<<< HEAD
import zio._
=======
import zio.{ExecutionStrategy, Has, Layer, UIO, ZIO, ZManaged}
>>>>>>> dd58b12f

/**
 * A `TestExecutor[R, E]` is capable of executing specs that require an
 * environment `R` and may fail with an `E`.
 */
abstract class TestExecutor[+R, E] {
  def run(spec: ZSpec[R, E], defExec: ExecutionStrategy): UIO[ExecutedSpec[E]]
  def environment: Layer[Nothing, R]
}

object TestExecutor {
  def default[R <: Has[Annotations], E](
    env: Layer[Nothing, R]
  ): TestExecutor[R, E] = new TestExecutor[R, E] {
    def run(spec: ZSpec[R, E], defExec: ExecutionStrategy): UIO[ExecutedSpec[E]] =
      spec.annotated
        .provideLayer(environment)
        .foreachExec(defExec)(
          e =>
            e.failureOrCause.fold(
              { case (failure, annotations) => ZIO.succeedNow((Left(failure), annotations)) },
              cause => ZIO.succeedNow((Left(TestFailure.Runtime(cause)), TestAnnotationMap.empty))
            ),
          { case (success, annotations) =>
            ZIO.succeedNow((Right(success), annotations))
          }
        )
<<<<<<< HEAD
        .use(_.foldManaged[Any, Nothing, ExecutedSpec[E]](defExec) {
          case Spec.SuiteCase(label, specs, _) =>
            specs.map(specs => ExecutedSpec.suite(label, specs))
          case Spec.TestCase(label, test, staticAnnotations) =>
            test.map { case (result, dynamicAnnotations) =>
              ExecutedSpec.test(label, result, staticAnnotations ++ dynamicAnnotations)
            }.toManaged
=======
        .use(_.foldM[Any, Nothing, ExecutedSpec[E]](defExec) {
          case Spec.ExecCase(_, spec) =>
            ZManaged.succeedNow(spec)
          case Spec.LabeledCase(label, spec) =>
            ZManaged.succeedNow(ExecutedSpec.labeled(label, spec))
          case Spec.ManagedCase(managed) =>
            managed
          case Spec.MultipleCase(specs) =>
            ZManaged.succeedNow(ExecutedSpec.multiple(specs))
          case Spec.TestCase(test, staticAnnotations) =>
            test.map { case (result, dynamicAnnotations) =>
              ExecutedSpec.test(result, staticAnnotations ++ dynamicAnnotations)
            }.toManaged_
>>>>>>> dd58b12f
        }.useNow)
    val environment = env
  }
}<|MERGE_RESOLUTION|>--- conflicted
+++ resolved
@@ -16,11 +16,7 @@
 
 package zio.test
 
-<<<<<<< HEAD
-import zio._
-=======
 import zio.{ExecutionStrategy, Has, Layer, UIO, ZIO, ZManaged}
->>>>>>> dd58b12f
 
 /**
  * A `TestExecutor[R, E]` is capable of executing specs that require an
@@ -48,16 +44,7 @@
             ZIO.succeedNow((Right(success), annotations))
           }
         )
-<<<<<<< HEAD
         .use(_.foldManaged[Any, Nothing, ExecutedSpec[E]](defExec) {
-          case Spec.SuiteCase(label, specs, _) =>
-            specs.map(specs => ExecutedSpec.suite(label, specs))
-          case Spec.TestCase(label, test, staticAnnotations) =>
-            test.map { case (result, dynamicAnnotations) =>
-              ExecutedSpec.test(label, result, staticAnnotations ++ dynamicAnnotations)
-            }.toManaged
-=======
-        .use(_.foldM[Any, Nothing, ExecutedSpec[E]](defExec) {
           case Spec.ExecCase(_, spec) =>
             ZManaged.succeedNow(spec)
           case Spec.LabeledCase(label, spec) =>
@@ -69,8 +56,7 @@
           case Spec.TestCase(test, staticAnnotations) =>
             test.map { case (result, dynamicAnnotations) =>
               ExecutedSpec.test(result, staticAnnotations ++ dynamicAnnotations)
-            }.toManaged_
->>>>>>> dd58b12f
+            }.toManaged
         }.useNow)
     val environment = env
   }
