/*
 * Copyright 2020-2022 John A. De Goes and the ZIO Contributors
 *
 * Licensed under the Apache License, Version 2.0 (the "License");
 * you may not use this file except in compliance with the License.
 * You may obtain a copy of the License at
 *
 *     http://www.apache.org/licenses/LICENSE-2.0
 *
 * Unless required by applicable law or agreed to in writing, software
 * distributed under the License is distributed on an "AS IS" BASIS,
 * WITHOUT WARRANTIES OR CONDITIONS OF ANY KIND, either express or implied.
 * See the License for the specific language governing permissions and
 * limitations under the License.
 */

package zio.test.magnolia

import zio.Chunk

import java.time.{Instant, LocalDate, LocalDateTime, LocalTime}
import java.util.UUID
import scala.compiletime.{erasedValue, summonInline}
import scala.deriving._
import zio._
import zio.test.{Gen, Sized}

trait DeriveGen[A] {
    def derive: Gen[Random with Sized, A]
}

object DeriveGen {
    def apply[A](using DeriveGen[A]): Gen[Random with Sized, A] =
        summon[DeriveGen[A]].derive

    inline def instance[A](gen: => Gen[Random with Sized, A]): DeriveGen[A] =
        new DeriveGen[A] {
            val derive: Gen[Random with Sized, A] = gen
        }

    given DeriveGen[Boolean] = instance(Gen.boolean)
    given DeriveGen[Byte] = instance(Gen.byte)
    given DeriveGen[Char] = instance(Gen.char)
    given DeriveGen[Double] = instance(Gen.double)
    given DeriveGen[Float] = instance(Gen.float)
    given DeriveGen[Int] = instance(Gen.int)
    given DeriveGen[Long] = instance(Gen.long)
    given DeriveGen[Short] = instance(Gen.short)
    given DeriveGen[String] = instance(Gen.string)
    given DeriveGen[Unit] = instance(Gen.unit)
<<<<<<< HEAD
    given DeriveGen[UUID] = instance(Gen.uuid)
    given DeriveGen[Instant] = instance(Gen.instant)
    given DeriveGen[LocalDateTime] = instance(Gen.localDateTime)
    given DeriveGen[LocalDate] = instance(Gen.localDateTime.map(_.toLocalDate()))
=======
    given DeriveGen[UUID] = instance(Gen.anyUUID)
    given DeriveGen[Instant] = instance(Gen.anyInstant)
    given DeriveGen[LocalDateTime] = instance(Gen.anyLocalDateTime)
    given DeriveGen[LocalDate] = instance(Gen.anyLocalDate)
    given DeriveGen[LocalTime] = instance(Gen.anyLocalTime)
>>>>>>> 23824a06
    given DeriveGen[BigDecimal] = instance(Gen.bigDecimal(
        BigDecimal(Double.MinValue) * BigDecimal(Double.MaxValue),
        BigDecimal(Double.MaxValue) * BigDecimal(Double.MaxValue)
    ))

    given [A, B] (using a: DeriveGen[A], b: DeriveGen[B]): DeriveGen[Either[A, B]] =
        instance(Gen.either(a.derive, b.derive))
    given [A, B] (using b: DeriveGen[B]): DeriveGen[A => B] =
        instance(Gen.function(b.derive))
    given [A] (using a: DeriveGen[A]): DeriveGen[Iterable[A]] =
        instance(Gen.oneOf(Gen.listOf(a.derive), Gen.vectorOf(a.derive), Gen.setOf(a.derive)))
    given [A] (using a: DeriveGen[A]): DeriveGen[List[A]] =
        instance(Gen.listOf(a.derive))
    given [A] (using a: DeriveGen[A]): DeriveGen[Chunk[A]] =
        instance(Gen.chunkOf(a.derive))
    given [A, B] (using a: DeriveGen[A], b: DeriveGen[B]): DeriveGen[Map[A, B]] =
        instance(Gen.mapOf(a.derive, b.derive))
    given [A] (using a: => DeriveGen[A]): DeriveGen[Option[A]] =
        instance(Gen.option(a.derive))
    given [A] (using a: DeriveGen[A]): DeriveGen[Seq[A]] =
        instance(Gen.oneOf(Gen.listOf(a.derive), Gen.vectorOf(a.derive)))
    given [A, B] (using b: DeriveGen[B]): DeriveGen[PartialFunction[A, B]] =
        instance(Gen.partialFunction(b.derive))
    given [A] (using a: DeriveGen[A]): DeriveGen[Set[A]] =
        instance(Gen.setOf(a.derive))
    given [A] (using a: DeriveGen[A]): DeriveGen[Vector[A]] =
        instance(Gen.vectorOf(a.derive))

    given DeriveGen[EmptyTuple] = instance(Gen.const(EmptyTuple))
    given [A, T <: Tuple] (using a: DeriveGen[A], t: DeriveGen[T]): DeriveGen[A *: T] =
        instance((a.derive <*> t.derive).map(_ *: _))

    inline def gen[T](using m: Mirror.Of[T]): DeriveGen[T] =
        new DeriveGen[T] {
            def derive: Gen[Random with Sized, T] = {
                val elemInstances = summonAll[m.MirroredElemTypes]
                inline m match {
                    case s: Mirror.SumOf[T]     => genSum(s, elemInstances)
                    case p: Mirror.ProductOf[T] => genProduct(p, elemInstances)
                }        
            }
        }    

    inline given derived[T](using m: Mirror.Of[T]): DeriveGen[T] =
        gen[T]

    def genSum[T](s: Mirror.SumOf[T], instances: => List[DeriveGen[_]]): Gen[Random with Sized, T] =
        Gen.suspend(Gen.oneOf(instances.map(_.asInstanceOf[DeriveGen[T]].derive) : _*))

    def genProduct[T](p: Mirror.ProductOf[T], instances: => List[DeriveGen[_]]): Gen[Random with Sized, T] =
        Gen.suspend(
            Gen.collectAll(instances.map(_.derive)).map(lst => Tuple.fromArray(lst.toArray)).map(p.fromProduct))

    inline def summonAll[T <: Tuple]: List[DeriveGen[_]] =
        inline erasedValue[T] match {
            case _: EmptyTuple => Nil
            case _: (t *: ts) => summonInline[DeriveGen[t]] :: summonAll[ts]
        }
}
<|MERGE_RESOLUTION|>--- conflicted
+++ resolved
@@ -48,18 +48,11 @@
     given DeriveGen[Short] = instance(Gen.short)
     given DeriveGen[String] = instance(Gen.string)
     given DeriveGen[Unit] = instance(Gen.unit)
-<<<<<<< HEAD
-    given DeriveGen[UUID] = instance(Gen.uuid)
+    given DeriveGen[UUID] = instance(Gen.UUID)
     given DeriveGen[Instant] = instance(Gen.instant)
     given DeriveGen[LocalDateTime] = instance(Gen.localDateTime)
-    given DeriveGen[LocalDate] = instance(Gen.localDateTime.map(_.toLocalDate()))
-=======
-    given DeriveGen[UUID] = instance(Gen.anyUUID)
-    given DeriveGen[Instant] = instance(Gen.anyInstant)
-    given DeriveGen[LocalDateTime] = instance(Gen.anyLocalDateTime)
-    given DeriveGen[LocalDate] = instance(Gen.anyLocalDate)
-    given DeriveGen[LocalTime] = instance(Gen.anyLocalTime)
->>>>>>> 23824a06
+    given DeriveGen[LocalDate] = instance(Gen.localDate)
+    given DeriveGen[LocalTime] = instance(Gen.localTime)
     given DeriveGen[BigDecimal] = instance(Gen.bigDecimal(
         BigDecimal(Double.MinValue) * BigDecimal(Double.MaxValue),
         BigDecimal(Double.MaxValue) * BigDecimal(Double.MaxValue)
