/*
 * Copyright 2020-2022 John A. De Goes and the ZIO Contributors
 *
 * Licensed under the Apache License, Version 2.0 (the "License");
 * you may not use this file except in compliance with the License.
 * You may obtain a copy of the License at
 *
 *     http://www.apache.org/licenses/LICENSE-2.0
 *
 * Unless required by applicable law or agreed to in writing, software
 * distributed under the License is distributed on an "AS IS" BASIS,
 * WITHOUT WARRANTIES OR CONDITIONS OF ANY KIND, either express or implied.
 * See the License for the specific language governing permissions and
 * limitations under the License.
 */

package zio.test.magnolia

import magnolia._
import zio.{Chunk, Random}
import zio.test.{Gen, Sized}

import java.time.{Instant, LocalDate, LocalDateTime, LocalTime}
import java.util.UUID

/**
 * A `DeriveGen[A]` can derive a generator of `A` values. Implicit instances of
 * DeriveGen are automatically provided for standard types and algebraic data
 * types made up of standard types. For example, here is how you can
 * automatically derive generators for case classes and sealed traits:
 *
 * {{{
 * final case class Point(x: Double, y: Double)
 *
 * val genPoint: Gen[Random with Sized, Point] = DeriveGen[Point]
 *
 * sealed trait Color
 * case object Red   extends Color
 * case object Green extends Color
 * case object Blue  extends Color
 *
 * val genColor: Gen[Random with Sized, Color] = DeriveGen[Color]
 * }}}
 *
 * You can derive generators that include your own custom types by providing an
 * implicit `DeriveGen` instance for your type using a generator and the
 * `instance` method.
 */
trait DeriveGen[A] {
  def derive: Gen[Random with Sized, A]
}

object DeriveGen {

  /**
   * Derives a generator of `A` values given an implicit `DeriveGen` instance.
   */
  def apply[A](implicit ev: DeriveGen[A]): Gen[Random with Sized, A] = ev.derive

  /**
   * Constructs a `DeriveGen` instance given a generator of `A` values.
   */
  def instance[A](gen: Gen[Random with Sized, A]): DeriveGen[A] =
    new DeriveGen[A] {
      val derive: Gen[Random with Sized, A] = gen
    }

  implicit val genBoolean: DeriveGen[Boolean]             = instance(Gen.boolean)
  implicit val genByte: DeriveGen[Byte]                   = instance(Gen.byte)
  implicit val genChar: DeriveGen[Char]                   = instance(Gen.char)
  implicit val genDouble: DeriveGen[Double]               = instance(Gen.double)
  implicit val genFloat: DeriveGen[Float]                 = instance(Gen.float)
  implicit val genInt: DeriveGen[Int]                     = instance(Gen.int)
  implicit val genLong: DeriveGen[Long]                   = instance(Gen.long)
  implicit val genShort: DeriveGen[Short]                 = instance(Gen.short)
  implicit val genString: DeriveGen[String]               = instance(Gen.string)
  implicit val genUnit: DeriveGen[Unit]                   = instance(Gen.unit)
<<<<<<< HEAD
  implicit val genUUID: DeriveGen[UUID]                   = instance(Gen.uuid)
  implicit val genInstant: DeriveGen[Instant]             = instance(Gen.instant)
  implicit val genLocalDateTime: DeriveGen[LocalDateTime] = instance(Gen.localDateTime)
  implicit val genLocalDate: DeriveGen[LocalDate]         = instance(Gen.localDateTime.map(_.toLocalDate()))
=======
  implicit val genUUID: DeriveGen[UUID]                   = instance(Gen.anyUUID)
  implicit val genInstant: DeriveGen[Instant]             = instance(Gen.anyInstant)
  implicit val genLocalDateTime: DeriveGen[LocalDateTime] = instance(Gen.anyLocalDateTime)
  implicit val genLocalDate: DeriveGen[LocalDate]         = instance(Gen.anyLocalDate)
  implicit val genLocalTime: DeriveGen[LocalTime]         = instance(Gen.anyLocalTime)
>>>>>>> 23824a06
  implicit val genBigDecimal: DeriveGen[BigDecimal] = instance(
    Gen.bigDecimal(
      BigDecimal(Double.MinValue) * BigDecimal(Double.MaxValue),
      BigDecimal(Double.MaxValue) * BigDecimal(Double.MaxValue)
    )
  )

  implicit def genEither[A, B](implicit ev1: DeriveGen[A], ev2: DeriveGen[B]): DeriveGen[Either[A, B]] =
    instance(Gen.either(ev1.derive, ev2.derive))

  implicit def genFunction[A, B](implicit ev: DeriveGen[B]): DeriveGen[A => B] =
    instance(Gen.function(ev.derive))

  implicit def genIterable[A](implicit ev: DeriveGen[A]): DeriveGen[Iterable[A]] =
    instance(Gen.oneOf(Gen.listOf(ev.derive), Gen.vectorOf(ev.derive), Gen.setOf(ev.derive)))

  implicit def genList[A](implicit ev: DeriveGen[A]): DeriveGen[List[A]] =
    instance(Gen.listOf(ev.derive))

  implicit def genChunk[A](implicit ev: DeriveGen[A]): DeriveGen[Chunk[A]] =
    instance(Gen.chunkOf(ev.derive))

  implicit def genMap[A, B](implicit ev1: DeriveGen[A], ev2: DeriveGen[B]): DeriveGen[Map[A, B]] =
    instance(Gen.mapOf(ev1.derive, ev2.derive))

  implicit def genOption[A](implicit ev: DeriveGen[A]): DeriveGen[Option[A]] =
    instance(Gen.option(ev.derive))

  implicit def genSeq[A](implicit ev: DeriveGen[A]): DeriveGen[Seq[A]] =
    instance(Gen.oneOf(Gen.listOf(ev.derive), Gen.vectorOf(ev.derive)))

  implicit def genPartialFunction[A, B](implicit ev: DeriveGen[B]): DeriveGen[PartialFunction[A, B]] =
    instance(Gen.partialFunction(ev.derive))

  implicit def genSet[A](implicit ev: DeriveGen[A]): DeriveGen[Set[A]] =
    instance(Gen.setOf(ev.derive))

  implicit def genTuple2[A, B](implicit ev1: DeriveGen[A], ev2: DeriveGen[B]): DeriveGen[(A, B)] =
    instance(ev1.derive <*> ev2.derive)

  implicit def genTuple3[A, B, C](implicit
    ev1: DeriveGen[A],
    ev2: DeriveGen[B],
    ev3: DeriveGen[C]
  ): DeriveGen[(A, B, C)] =
    instance(ev1.derive <*> ev2.derive <*> ev3.derive)

  implicit def genTuple4[A, B, C, D](implicit
    ev1: DeriveGen[A],
    ev2: DeriveGen[B],
    ev3: DeriveGen[C],
    ev4: DeriveGen[D]
  ): DeriveGen[(A, B, C, D)] =
    instance(ev1.derive <*> ev2.derive <*> ev3.derive <*> ev4.derive)

  implicit def genTuple5[A, B, C, D, F](implicit
    ev1: DeriveGen[A],
    ev2: DeriveGen[B],
    ev3: DeriveGen[C],
    ev4: DeriveGen[D],
    ev5: DeriveGen[F]
  ): DeriveGen[(A, B, C, D, F)] =
    instance(ev1.derive <*> ev2.derive <*> ev3.derive <*> ev4.derive <*> ev5.derive)

  implicit def genTuple6[A, B, C, D, F, G](implicit
    ev1: DeriveGen[A],
    ev2: DeriveGen[B],
    ev3: DeriveGen[C],
    ev4: DeriveGen[D],
    ev5: DeriveGen[F],
    ev6: DeriveGen[G]
  ): DeriveGen[(A, B, C, D, F, G)] =
    instance(ev1.derive <*> ev2.derive <*> ev3.derive <*> ev4.derive <*> ev5.derive <*> ev6.derive)

  implicit def genTuple7[A, B, C, D, F, G, H](implicit
    ev1: DeriveGen[A],
    ev2: DeriveGen[B],
    ev3: DeriveGen[C],
    ev4: DeriveGen[D],
    ev5: DeriveGen[F],
    ev6: DeriveGen[G],
    ev7: DeriveGen[H]
  ): DeriveGen[(A, B, C, D, F, G, H)] =
    instance(ev1.derive <*> ev2.derive <*> ev3.derive <*> ev4.derive <*> ev5.derive <*> ev6.derive <*> ev7.derive)

  implicit def genTuple8[A, B, C, D, F, G, H, I](implicit
    ev1: DeriveGen[A],
    ev2: DeriveGen[B],
    ev3: DeriveGen[C],
    ev4: DeriveGen[D],
    ev5: DeriveGen[F],
    ev6: DeriveGen[G],
    ev7: DeriveGen[H],
    ev8: DeriveGen[I]
  ): DeriveGen[(A, B, C, D, F, G, H, I)] =
    instance(
      ev1.derive <*> ev2.derive <*> ev3.derive <*> ev4.derive <*> ev5.derive <*> ev6.derive <*> ev7.derive <*> ev8.derive
    )

  implicit def genTuple9[A, B, C, D, F, G, H, I, J](implicit
    ev1: DeriveGen[A],
    ev2: DeriveGen[B],
    ev3: DeriveGen[C],
    ev4: DeriveGen[D],
    ev5: DeriveGen[F],
    ev6: DeriveGen[G],
    ev7: DeriveGen[H],
    ev8: DeriveGen[I],
    ev9: DeriveGen[J]
  ): DeriveGen[(A, B, C, D, F, G, H, I, J)] =
    instance(
      ev1.derive <*> ev2.derive <*> ev3.derive <*> ev4.derive <*> ev5.derive <*> ev6.derive <*> ev7.derive <*> ev8.derive <*> ev9.derive
    )

  implicit def genTuple10[A, B, C, D, F, G, H, I, J, K](implicit
    ev1: DeriveGen[A],
    ev2: DeriveGen[B],
    ev3: DeriveGen[C],
    ev4: DeriveGen[D],
    ev5: DeriveGen[F],
    ev6: DeriveGen[G],
    ev7: DeriveGen[H],
    ev8: DeriveGen[I],
    ev9: DeriveGen[J],
    ev10: DeriveGen[K]
  ): DeriveGen[(A, B, C, D, F, G, H, I, J, K)] =
    instance(
      ev1.derive <*> ev2.derive <*> ev3.derive <*> ev4.derive <*> ev5.derive <*> ev6.derive <*> ev7.derive <*> ev8.derive <*> ev9.derive <*> ev10.derive
    )

  implicit def genVector[A](implicit ev: DeriveGen[A]): DeriveGen[Vector[A]] =
    instance(Gen.vectorOf(ev.derive))

  type Typeclass[T] = DeriveGen[T]

  def combine[T](caseClass: CaseClass[Typeclass, T]): Typeclass[T] =
    instance(Gen.suspend(Gen.collectAll(caseClass.parameters.map(_.typeclass.derive)).map(caseClass.rawConstruct)))

  def dispatch[T](sealedTrait: SealedTrait[Typeclass, T]): Typeclass[T] =
    instance(Gen.suspend(Gen.oneOf(sealedTrait.subtypes.map(_.typeclass.derive): _*)))

  implicit def gen[T]: Typeclass[T] = macro Magnolia.gen[T]
}<|MERGE_RESOLUTION|>--- conflicted
+++ resolved
@@ -75,18 +75,11 @@
   implicit val genShort: DeriveGen[Short]                 = instance(Gen.short)
   implicit val genString: DeriveGen[String]               = instance(Gen.string)
   implicit val genUnit: DeriveGen[Unit]                   = instance(Gen.unit)
-<<<<<<< HEAD
   implicit val genUUID: DeriveGen[UUID]                   = instance(Gen.uuid)
   implicit val genInstant: DeriveGen[Instant]             = instance(Gen.instant)
   implicit val genLocalDateTime: DeriveGen[LocalDateTime] = instance(Gen.localDateTime)
-  implicit val genLocalDate: DeriveGen[LocalDate]         = instance(Gen.localDateTime.map(_.toLocalDate()))
-=======
-  implicit val genUUID: DeriveGen[UUID]                   = instance(Gen.anyUUID)
-  implicit val genInstant: DeriveGen[Instant]             = instance(Gen.anyInstant)
-  implicit val genLocalDateTime: DeriveGen[LocalDateTime] = instance(Gen.anyLocalDateTime)
-  implicit val genLocalDate: DeriveGen[LocalDate]         = instance(Gen.anyLocalDate)
-  implicit val genLocalTime: DeriveGen[LocalTime]         = instance(Gen.anyLocalTime)
->>>>>>> 23824a06
+  implicit val genLocalDate: DeriveGen[LocalDate]         = instance(Gen.localDate)
+  implicit val genLocalTime: DeriveGen[LocalTime]         = instance(Gen.localTime)
   implicit val genBigDecimal: DeriveGen[BigDecimal] = instance(
     Gen.bigDecimal(
       BigDecimal(Double.MinValue) * BigDecimal(Double.MaxValue),
