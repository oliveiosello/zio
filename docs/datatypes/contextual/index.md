--- conflicted
+++ resolved
@@ -258,13 +258,8 @@
           new Service {
             override def log(line: String): UIO[Unit] =
               for {
-<<<<<<< HEAD
                 current <- clock.currentDateTime
-                _ <- console.putStrLn(current.toString + "--" + line)
-=======
-                current <- clock.currentDateTime.orDie
                 _ <- console.putStrLn(current.toString + "--" + line).orDie
->>>>>>> a422ed19
               } yield ()
           }
       }
@@ -337,13 +332,8 @@
 case class LoggingLive(console: Console.Service, clock: Clock.Service) extends Logging {
   override def log(line: String): UIO[Unit] = 
     for {
-<<<<<<< HEAD
       current <- clock.currentDateTime
-      _       <- console.putStrLn(current.toString + "--" + line)
-=======
-      current <- clock.currentDateTime.orDie
       _       <- console.putStrLn(current.toString + "--" + line).orDie
->>>>>>> a422ed19
     } yield ()
 }
 ```
@@ -470,15 +460,9 @@
 
 val myApp: ZIO[Random with Console with Clock, Nothing, Unit] = for {
   random  <- nextInt 
-<<<<<<< HEAD
-  _       <- putStrLn(s"A random number: ${random.toString}")
+  _       <- putStrLn(s"A random number: ${random.toString}").orDie
   current <- currentDateTime
-  _       <- putStrLn(s"Current Data Time: ${current.toString}")
-=======
-  _       <- putStrLn(s"A random number: ${random.toString}").orDie
-  current <- currentDateTime.orDie
   _       <- putStrLn(s"Current Data Time: ${current.toString}").orDie
->>>>>>> a422ed19
 } yield ()
 ```
 
@@ -543,13 +527,8 @@
 
 val myApp: ZIO[Has[Logging] with Console with Clock, Nothing, Unit] = for {
   _       <- Logging.log("Application Started!")
-<<<<<<< HEAD
   current <- currentDateTime
-  _       <- putStrLn(s"Current Data Time: ${current.toString}")
-=======
-  current <- currentDateTime.orDie
   _       <- putStrLn(s"Current Data Time: ${current.toString}").orDie
->>>>>>> a422ed19
 } yield ()
 ```
 
